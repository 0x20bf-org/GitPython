#!/usr/bin/env python
try:
    from setuptools import setup, find_packages
except ImportError:
    from ez_setup import use_setuptools
    use_setuptools()
    from setuptools import setup, find_packages

from distutils.command.build_py import build_py as _build_py
from setuptools.command.sdist import sdist as _sdist
import os
import sys
from os import path

v = open(path.join(path.dirname(__file__), 'VERSION'))
VERSION = v.readline().strip()
v.close()


class build_py(_build_py):
    def run(self):
        init = path.join(self.build_lib, 'git', '__init__.py')
        if path.exists(init):
            os.unlink(init)
        _build_py.run(self)
        _stamp_version(init)
        self.byte_compile([init])


class sdist(_sdist):
    def make_release_tree (self, base_dir, files):
        _sdist.make_release_tree(self, base_dir, files)
        orig = path.join('git', '__init__.py')
        assert path.exists(orig), orig
        dest = path.join(base_dir, orig)
        if hasattr(os, 'link') and path.exists(dest):
            os.unlink(dest)
        self.copy_file(orig, dest)
        _stamp_version(dest)


def _stamp_version(filename):
    found, out = False, list()
    try:
        f = open(filename, 'r')
    except (IOError, OSError):
        print >> sys.stderr, "Couldn't find file %s to stamp version" % filename
        return
    #END handle error, usually happens during binary builds
    for line in f:
        if '__version__ =' in line:
            line = line.replace("'git'", "'%s'" % VERSION)
            found = True
        out.append(line)
    f.close()

    if found:
        f = open(filename, 'w')
        f.writelines(out)
        f.close()
    else:
        print >> sys.stderr, "WARNING: Couldn't find version line in file %s" % filename

setup(name = "GitPython",
<<<<<<< HEAD
      cmdclass={'build_py': build_py, 'sdist': sdist},
      version = VERSION,
      description = "Python Git Library",
      author = "Sebastian Thiel, Michael Trier",
      author_email = "byronimo@gmail.com, mtrier@gmail.com",
      url = "http://gitorious.org/projects/git-python/",
      packages = find_packages('.'),
      py_modules = ['git.'+f[:-3] for f in os.listdir('./git') if f.endswith('.py')],
      package_data = {'git.test' : ['fixtures/*']},
      package_dir = {'git':'git'},
      license = "BSD License",
      requires=('gitdb (>=0.5.1)',),
      install_requires='gitdb >= 0.5.1',
      zip_safe=False,
      long_description = """\
=======
	  cmdclass={'build_py': build_py, 'sdist': sdist},
	  version = VERSION,
	  description = "Python Git Library",
	  author = "Sebastian Thiel, Michael Trier",
	  author_email = "byronimo@gmail.com, mtrier@gmail.com",
	  url = "http://gitorious.org/projects/git-python/",
	  packages = find_packages('.'),
	  py_modules = ['git.'+f[:-3] for f in os.listdir('./git') if f.endswith('.py')],
	  package_data = {'git.test' : ['fixtures/*']},
	  package_dir = {'git':'git'},
	  license = "BSD License",
	  install_requires='gitdb >= 0.5.1',
	  zip_safe=False,
	  long_description = """\
>>>>>>> 2ea76142
GitPython is a python library used to interact with Git repositories""",
      classifiers = [
        "Development Status :: 4 - Beta",
        "Intended Audience :: Developers",
        "License :: OSI Approved :: BSD License",
        "Operating System :: OS Independent",
        "Programming Language :: Python",
        "Programming Language :: Python :: 2.5",
        "Programming Language :: Python :: 2.6",
        "Topic :: Software Development :: Libraries :: Python Modules",
        ]
      )<|MERGE_RESOLUTION|>--- conflicted
+++ resolved
@@ -62,7 +62,6 @@
         print >> sys.stderr, "WARNING: Couldn't find version line in file %s" % filename
 
 setup(name = "GitPython",
-<<<<<<< HEAD
       cmdclass={'build_py': build_py, 'sdist': sdist},
       version = VERSION,
       description = "Python Git Library",
@@ -74,26 +73,9 @@
       package_data = {'git.test' : ['fixtures/*']},
       package_dir = {'git':'git'},
       license = "BSD License",
-      requires=('gitdb (>=0.5.1)',),
       install_requires='gitdb >= 0.5.1',
       zip_safe=False,
       long_description = """\
-=======
-	  cmdclass={'build_py': build_py, 'sdist': sdist},
-	  version = VERSION,
-	  description = "Python Git Library",
-	  author = "Sebastian Thiel, Michael Trier",
-	  author_email = "byronimo@gmail.com, mtrier@gmail.com",
-	  url = "http://gitorious.org/projects/git-python/",
-	  packages = find_packages('.'),
-	  py_modules = ['git.'+f[:-3] for f in os.listdir('./git') if f.endswith('.py')],
-	  package_data = {'git.test' : ['fixtures/*']},
-	  package_dir = {'git':'git'},
-	  license = "BSD License",
-	  install_requires='gitdb >= 0.5.1',
-	  zip_safe=False,
-	  long_description = """\
->>>>>>> 2ea76142
 GitPython is a python library used to interact with Git repositories""",
       classifiers = [
         "Development Status :: 4 - Beta",
