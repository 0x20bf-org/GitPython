﻿# cmd.py
# Copyright (C) 2008, 2009 Michael Trier (mtrier@gmail.com) and contributors
#
# This module is part of GitPython and is released under
# the BSD License: http://www.opensource.org/licenses/bsd-license.php

import os, sys
from util import (
                    LazyMixin, 
                    stream_copy
                )
from exc import GitCommandError

from subprocess import (
                            call, 
                            Popen,
                            PIPE
                        )

execute_kwargs = ('istream', 'with_keep_cwd', 'with_extended_output',
                  'with_exceptions', 'as_process', 
                  'output_stream' )

__all__ = ('Git', )

def dashify(string):
    return string.replace('_', '-')


class Git(LazyMixin):
<<<<<<< HEAD
    """
    The Git class manages communication with the Git binary.
    
    It provides a convenient interface to calling the Git binary, such as in::
    
     g = Git( git_dir )
     g.init()                   # calls 'git init' program
     rval = g.ls_files()        # calls 'git ls-files' program
    
    ``Debugging``
        Set the GIT_PYTHON_TRACE environment variable print each invocation 
        of the command to stdout.
        Set its value to 'full' to see details about the returned values.
    """
    __slots__ = ("_working_dir", "cat_file_all", "cat_file_header", "_version_info",
                 "_git_options")
    
    # CONFIGURATION
    # The size in bytes read from stdout when copying git's output to another stream
    max_chunk_size = 1024*64
    
    git_exec_name = "git"           # default that should work on linux and windows
    git_exec_name_win = "git.cmd"   # alternate command name, windows only
    
    # Enables debugging of GitPython's git commands
    GIT_PYTHON_TRACE = os.environ.get("GIT_PYTHON_TRACE", False)
    
    # Provide the full path to the git executable. Otherwise it assumes git is in the path
    _git_exec_env_var = "GIT_PYTHON_GIT_EXECUTABLE"
    GIT_PYTHON_GIT_EXECUTABLE = os.environ.get(_git_exec_env_var, git_exec_name)
    
    
    class AutoInterrupt(object):
        """Kill/Interrupt the stored process instance once this instance goes out of scope. It is 
        used to prevent processes piling up in case iterators stop reading.
        Besides all attributes are wired through to the contained process object.
        
        The wait method was overridden to perform automatic status code checking
        and possibly raise."""
        __slots__= ("proc", "args")
        
        def __init__(self, proc, args ):
            self.proc = proc
            self.args = args
            
        def __del__(self):
            self.proc.stdout.close()
            self.proc.stderr.close()

            # did the process finish already so we have a return code ?
            if self.proc.poll() is not None:
                return
                
            # can be that nothing really exists anymore ... 
            if os is None:
                return
                
            # try to kill it
            try:
                os.kill(self.proc.pid, 2)   # interrupt signal
            except OSError:
                pass # ignore error when process already died
            except AttributeError:
                # try windows 
                # for some reason, providing None for stdout/stderr still prints something. This is why 
                # we simply use the shell and redirect to nul. Its slower than CreateProcess, question 
                # is whether we really want to see all these messages. Its annoying no matter what.
                call(("TASKKILL /F /T /PID %s 2>nul 1>nul" % str(self.proc.pid)), shell=True)
            # END exception handling 
            
        def __getattr__(self, attr):
            return getattr(self.proc, attr)
            
        def wait(self):
            """Wait for the process and return its status code. 
            
            :raise GitCommandError: if the return status is not 0"""
            status = self.proc.wait()
            if status != 0:
                raise GitCommandError(self.args, status, self.proc.stderr.read())
            # END status handling 
            return status
    # END auto interrupt
    
    class CatFileContentStream(object):
        """Object representing a sized read-only stream returning the contents of 
        an object.
        It behaves like a stream, but counts the data read and simulates an empty 
        stream once our sized content region is empty.
        If not all data is read to the end of the objects's lifetime, we read the 
        rest to assure the underlying stream continues to work"""
        
        __slots__ = ('_stream', '_nbr', '_size')
        
        def __init__(self, size, stream):
            self._stream = stream
            self._size = size
            self._nbr = 0           # num bytes read
            
            # special case: if the object is empty, has null bytes, get the 
            # final newline right away.
            if size == 0:
                stream.read(1)
            # END handle empty streams
            
        def read(self, size=-1):
            bytes_left = self._size - self._nbr
            if bytes_left == 0:
                return ''
            if size > -1:
                # assure we don't try to read past our limit
                size = min(bytes_left, size)
            else:
                # they try to read all, make sure its not more than what remains
                size = bytes_left
            # END check early depletion
            data = self._stream.read(size)
            self._nbr += len(data)
            
            # check for depletion, read our final byte to make the stream usable by others
            if self._size - self._nbr == 0:
                self._stream.read(1)    # final newline
            # END finish reading
            return data
            
        def readline(self, size=-1):
            if self._nbr == self._size:
                return ''
            
            # clamp size to lowest allowed value
            bytes_left = self._size - self._nbr
            if size > -1:
                size = min(bytes_left, size)
            else:
                size = bytes_left
            # END handle size
            
            data = self._stream.readline(size)
            self._nbr += len(data)
            
            # handle final byte
            if self._size - self._nbr == 0:
                self._stream.read(1)
            # END finish reading
            
            return data
            
        def readlines(self, size=-1):
            if self._nbr == self._size:
                return list()
            
            # leave all additional logic to our readline method, we just check the size
            out = list()
            nbr = 0
            while True:
                line = self.readline()
                if not line:
                    break
                out.append(line)
                if size > -1:
                    nbr += len(line)
                    if nbr > size:
                        break
                # END handle size constraint
            # END readline loop
            return out
            
        def __iter__(self):
            return self
            
        def next(self):
            line = self.readline()
            if not line:
                raise StopIteration
            return line
            
        def __del__(self):
            bytes_left = self._size - self._nbr
            if bytes_left:
                # read and discard - seeking is impossible within a stream
                # includes terminating newline
                self._stream.read(bytes_left + 1)
            # END handle incomplete read
    
    
    def __init__(self, working_dir=None):
        """Initialize this instance with:
        
        :param working_dir:
           Git directory we should work in. If None, we always work in the current 
           directory as returned by os.getcwd().
           It is meant to be the working tree directory if available, or the 
           .git directory in case of bare repositories."""
        super(Git, self).__init__()
        self._working_dir = working_dir
        self._git_options = ()

        # cached command slots
        self.cat_file_header = None
        self.cat_file_all = None

    def __getattr__(self, name):
        """A convenience method as it allows to call the command as if it was 
        an object.
        :return: Callable object that will execute call _call_process with your arguments."""
        if name[0] == '_':
            return LazyMixin.__getattr__(self, name)
        return lambda *args, **kwargs: self._call_process(name, *args, **kwargs)

    def _set_cache_(self, attr):
        if attr == '_version_info':
            # We only use the first 4 numbers, as everthing else could be strings in fact (on windows)
            version_numbers = self._call_process('version').split(' ')[2]
            self._version_info = tuple(int(n) for n in version_numbers.split('.')[:4] if n.isdigit())
        else:
            super(Git, self)._set_cache_(attr)
        #END handle version info
            

    @property
    def working_dir(self):
        """:return: Git directory we are working on"""
        return self._working_dir
        
    @property
    def version_info(self):
        """
        :return: tuple(int, int, int, int) tuple with integers representing the major, minor
            and additional version numbers as parsed from git version.
            This value is generated on demand and is cached"""
        return self._version_info

    def execute(self, command,
                istream=None,
                with_keep_cwd=False,
                with_extended_output=False,
                with_exceptions=True,
                as_process=False, 
                output_stream=None, 
                **subprocess_kwargs
                ):
        """Handles executing the command on the shell and consumes and returns
        the returned information (stdout)

        :param command:
            The command argument list to execute.
            It should be a string, or a sequence of program arguments. The
            program to execute is the first item in the args sequence or string.

        :param istream:
            Standard input filehandle passed to subprocess.Popen.

        :param with_keep_cwd:
            Whether to use the current working directory from os.getcwd().
            The cmd otherwise uses its own working_dir that it has been initialized
            with if possible.

        :param with_extended_output:
            Whether to return a (status, stdout, stderr) tuple.

        :param with_exceptions:
            Whether to raise an exception when git returns a non-zero status.

        :param as_process:
            Whether to return the created process instance directly from which 
            streams can be read on demand. This will render with_extended_output and 
            with_exceptions ineffective - the caller will have 
            to deal with the details himself.
            It is important to note that the process will be placed into an AutoInterrupt
            wrapper that will interrupt the process once it goes out of scope. If you 
            use the command in iterators, you should pass the whole process instance 
            instead of a single stream.
            
        :param output_stream:
            If set to a file-like object, data produced by the git command will be 
            output to the given stream directly.
            This feature only has any effect if as_process is False. Processes will
            always be created with a pipe due to issues with subprocess.
            This merely is a workaround as data will be copied from the 
            output pipe to the given output stream directly.
            
        :param subprocess_kwargs:
            Keyword arguments to be passed to subprocess.Popen. Please note that 
            some of the valid kwargs are already set by this method, the ones you 
            specify may not be the same ones.
            
        :return:
            * str(output) if extended_output = False (Default)
            * tuple(int(status), str(stdout), str(stderr)) if extended_output = True
             
            if ouput_stream is True, the stdout value will be your output stream:
            * output_stream if extended_output = False
            * tuple(int(status), output_stream, str(stderr)) if extended_output = True

            Note git is executed with LC_MESSAGES="C" to ensure consitent
            output regardless of system language.
            
        :raise GitCommandError:
        
        :note:
           If you add additional keyword arguments to the signature of this method, 
           you must update the execute_kwargs tuple housed in this module."""
        if self.GIT_PYTHON_TRACE and not self.GIT_PYTHON_TRACE == 'full':
            print ' '.join(command)

        # Allow the user to have the command executed in their working dir.
        if with_keep_cwd or self._working_dir is None:
          cwd = os.getcwd()
        else:
          cwd=self._working_dir
          
        # Start the process
        proc = Popen(command,
                        env={"LC_MESSAGES": "C"},
                        cwd=cwd,
                        stdin=istream,
                        stderr=PIPE,
                        stdout=PIPE,
                        close_fds=(os.name=='posix'),# unsupported on linux
                        **subprocess_kwargs
                        )
        if as_process:
            return self.AutoInterrupt(proc, command)
        
        # Wait for the process to return
        status = 0
        stdout_value = ''
        stderr_value = ''
        try:
            if output_stream is None:
                stdout_value, stderr_value = proc.communicate() 
                # strip trailing "\n"
                if stdout_value.endswith("\n"):
                    stdout_value = stdout_value[:-1]
                if stderr_value.endswith("\n"):
                    stderr_value = stderr_value[:-1]
                status = proc.returncode
            else:
                stream_copy(proc.stdout, output_stream, self.max_chunk_size)
                stdout_value = output_stream
                stderr_value = proc.stderr.read()
                # strip trailing "\n"
                if stderr_value.endswith("\n"):
                    stderr_value = stderr_value[:-1]
                status = proc.wait()
            # END stdout handling
        finally:
            proc.stdout.close()
            proc.stderr.close()

        if self.GIT_PYTHON_TRACE == 'full':
            cmdstr = " ".join(command)
            if stderr_value:
                print "%s -> %d; stdout: '%s'; stderr: '%s'" % (cmdstr, status, stdout_value, stderr_value)
            elif stdout_value:
                print "%s -> %d; stdout: '%s'" % (cmdstr, status, stdout_value)
            else:
                print "%s -> %d" % (cmdstr, status)
        # END handle debug printing

        if with_exceptions and status != 0:
            if with_extended_output:
                raise GitCommandError(command, status, stderr_value, stdout_value)
            else:
                raise GitCommandError(command, status, stderr_value)

        # Allow access to the command's status code
        if with_extended_output:
            return (status, stdout_value, stderr_value)
        else:
            return stdout_value

    def transform_kwargs(self, split_single_char_options=False, **kwargs):
        """Transforms Python style kwargs into git command line options."""
        args = list()
        for k, v in kwargs.items():
            if len(k) == 1:
                if v is True:
                    args.append("-%s" % k)
                elif type(v) is not bool:
                    if split_single_char_options:
                        args.extend(["-%s" % k, "%s" % v])
                    else:
                        args.append("-%s%s" % (k, v))
            else:
                if v is True:
                    args.append("--%s" % dashify(k))
                elif type(v) is not bool:
                    args.append("--%s=%s" % (dashify(k), v))
        return args

    @classmethod
    def __unpack_args(cls, arg_list):
        if not isinstance(arg_list, (list,tuple)):
            if isinstance(arg_list, unicode):
                return [arg_list.encode('utf-8')]
            return [ str(arg_list) ]
            
        outlist = list()
        for arg in arg_list:
            if isinstance(arg_list, (list, tuple)):
                outlist.extend(cls.__unpack_args( arg ))
            elif isinstance(arg_list, unicode):
                outlist.append(arg_list.encode('utf-8'))
            # END recursion 
            else:
                outlist.append(str(arg))
        # END for each arg
        return outlist

    def __call__(self, **kwargs):
        """Specify command line options to the git executable
        for a subcommand call

        :param kwargs:
            is a dict of keyword arguments.
            these arguments are passed as in _call_process
            but will be passed to the git command rather than
            the subcommand.

        ``Examples``::
            git(work_tree='/tmp').difftool()"""
        self._git_options = self.transform_kwargs(
            split_single_char_options=True, **kwargs)
        return self

    def _call_process(self, method, *args, **kwargs):
        """Run the given git command with the specified arguments and return
        the result as a String

        :param method:
            is the command. Contained "_" characters will be converted to dashes,
            such as in 'ls_files' to call 'ls-files'.

        :param args:
            is the list of arguments. If None is included, it will be pruned.
            This allows your commands to call git more conveniently as None
            is realized as non-existent

        :param kwargs:
            is a dict of keyword arguments.
            This function accepts the same optional keyword arguments
            as execute().

        ``Examples``::
            git.rev_list('master', max_count=10, header=True)

        :return: Same as ``execute``"""
        # Handle optional arguments prior to calling transform_kwargs
        # otherwise these'll end up in args, which is bad.
        _kwargs = dict()
        for kwarg in execute_kwargs:
            try:
                _kwargs[kwarg] = kwargs.pop(kwarg)
            except KeyError:
                pass

        # Prepare the argument list
        opt_args = self.transform_kwargs(**kwargs)
        
        ext_args = self.__unpack_args([a for a in args if a is not None])
        args = opt_args + ext_args
        
        def make_call():
            call = [self.GIT_PYTHON_GIT_EXECUTABLE]

            # add the git options, the reset to empty
            # to avoid side_effects
            call.extend(self._git_options)
            self._git_options = ()

            call.extend([dashify(method)])
            call.extend(args)
            return call
        #END utility to recreate call after changes
        
        if sys.platform == 'win32':
            try:
                try:
                    return self.execute(make_call(), **_kwargs)
                except WindowsError:
                    # did we switch to git.cmd already, or was it changed from default ? permanently fail
                    if self.GIT_PYTHON_GIT_EXECUTABLE != self.git_exec_name:
                        raise
                    #END handle overridden variable
                    type(self).GIT_PYTHON_GIT_EXECUTABLE = self.git_exec_name_win
                    call = [self.GIT_PYTHON_GIT_EXECUTABLE] + list(args)
                    
                    try:
                        return self.execute(make_call(), **_kwargs)
                    finally:
                        import warnings
                        msg = "WARNING: Automatically switched to use git.cmd as git executable, which reduces performance by ~70%."
                        msg += "Its recommended to put git.exe into the PATH or to set the %s environment variable to the executable's location" % self._git_exec_env_var 
                        warnings.warn(msg)
                    #END print of warning
                #END catch first failure
            except WindowsError:
                raise WindowsError("The system cannot find or execute the file at %r" % self.GIT_PYTHON_GIT_EXECUTABLE)
            #END provide better error message
        else:
            return self.execute(make_call(), **_kwargs)
        #END handle windows default installation
        
    def _parse_object_header(self, header_line):
        """
        :param header_line:
            <hex_sha> type_string size_as_int
            
        :return: (hex_sha, type_string, size_as_int)
            
        :raise ValueError: if the header contains indication for an error due to 
            incorrect input sha"""
        tokens = header_line.split()
        if len(tokens) != 3:
            if not tokens:
                raise ValueError("SHA could not be resolved, git returned: %r" % (header_line.strip()))
            else:
                raise ValueError("SHA %s could not be resolved, git returned: %r" % (tokens[0], header_line.strip()))
            # END handle actual return value
        # END error handling
        
        if len(tokens[0]) != 40:
            raise ValueError("Failed to parse header: %r" % header_line) 
        return (tokens[0], tokens[1], int(tokens[2]))
    
    def __prepare_ref(self, ref):
        # required for command to separate refs on stdin
        refstr = str(ref)               # could be ref-object
        if refstr.endswith("\n"):
            return refstr
        return refstr + "\n"
    
    def __get_persistent_cmd(self, attr_name, cmd_name, *args,**kwargs):
        cur_val = getattr(self, attr_name)
        if cur_val is not None:
            return cur_val
            
        options = { "istream" : PIPE, "as_process" : True }
        options.update( kwargs )
        
        cmd = self._call_process( cmd_name, *args, **options )
        setattr(self, attr_name, cmd )
        return cmd
    
    def __get_object_header(self, cmd, ref):
        cmd.stdin.write(self.__prepare_ref(ref))
        cmd.stdin.flush()
        return self._parse_object_header(cmd.stdout.readline())
    
    def get_object_header(self, ref):
        """ Use this method to quickly examine the type and size of the object behind 
        the given ref. 
        
        :note: The method will only suffer from the costs of command invocation 
            once and reuses the command in subsequent calls. 
        
        :return: (hexsha, type_string, size_as_int)"""
        cmd = self.__get_persistent_cmd("cat_file_header", "cat_file", batch_check=True)
        return self.__get_object_header(cmd, ref)
        
    def get_object_data(self, ref):
        """ As get_object_header, but returns object data as well
        :return: (hexsha, type_string, size_as_int,data_string)
        :note: not threadsafe"""
        hexsha, typename, size, stream = self.stream_object_data(ref)
        data = stream.read(size)
        del(stream)
        return (hexsha, typename, size, data)
        
    def stream_object_data(self, ref):
        """As get_object_header, but returns the data as a stream
        :return: (hexsha, type_string, size_as_int, stream)
        :note: This method is not threadsafe, you need one independent  Command instance
            per thread to be safe !"""
        cmd = self.__get_persistent_cmd("cat_file_all", "cat_file", batch=True)
        hexsha, typename, size = self.__get_object_header(cmd, ref)
        return (hexsha, typename, size, self.CatFileContentStream(size, cmd.stdout))
        
    def clear_cache(self):
        """Clear all kinds of internal caches to release resources.
        
        Currently persistent commands will be interrupted.
        
        :return: self"""
        self.cat_file_all = None
        self.cat_file_header = None
        return self
=======
	"""
	The Git class manages communication with the Git binary.
	
	It provides a convenient interface to calling the Git binary, such as in::
	
	 g = Git( git_dir )
	 g.init()					# calls 'git init' program
	 rval = g.ls_files()		# calls 'git ls-files' program
	
	``Debugging``
		Set the GIT_PYTHON_TRACE environment variable print each invocation 
		of the command to stdout.
		Set its value to 'full' to see details about the returned values.
	"""
	__slots__ = ("_working_dir", "cat_file_all", "cat_file_header", "_version_info")
	
	# CONFIGURATION
	# The size in bytes read from stdout when copying git's output to another stream
	max_chunk_size = 1024*64
	
	# Enables debugging of GitPython's git commands
	GIT_PYTHON_TRACE = os.environ.get("GIT_PYTHON_TRACE", False)
	
	# Provide the full path to the git executable. Otherwise it assumes git is in the path
	GIT_PYTHON_GIT_EXECUTABLE = os.environ.get("GIT_PYTHON_GIT_EXECUTABLE", 'git')
	
	
	class AutoInterrupt(object):
		"""Kill/Interrupt the stored process instance once this instance goes out of scope. It is 
		used to prevent processes piling up in case iterators stop reading.
		Besides all attributes are wired through to the contained process object.
		
		The wait method was overridden to perform automatic status code checking
		and possibly raise."""
		__slots__= ("proc", "args")
		
		def __init__(self, proc, args ):
			self.proc = proc
			self.args = args
			
		def __del__(self):
			# did the process finish already so we have a return code ?
			if self.proc.poll() is not None:
				return
				
			# can be that nothing really exists anymore ... 
			if os is None:
				return
				
			# try to kill it
			try:
				os.kill(self.proc.pid, 2)	# interrupt signal
				self.proc.wait()	# ensure process goes away
			except AttributeError:
				# try windows 
				# for some reason, providing None for stdout/stderr still prints something. This is why 
				# we simply use the shell and redirect to nul. Its slower than CreateProcess, question 
				# is whether we really want to see all these messages. Its annoying no matter what.
				call(("TASKKILL /F /T /PID %s 2>nul 1>nul" % str(self.proc.pid)), shell=True)
			# END exception handling 
			
		def __getattr__(self, attr):
			return getattr(self.proc, attr)
			
		def wait(self):
			"""Wait for the process and return its status code. 
			
			:raise GitCommandError: if the return status is not 0"""
			status = self.proc.wait()
			if status != 0:
				raise GitCommandError(self.args, status, self.proc.stderr.read())
			# END status handling 
			return status
	# END auto interrupt
	
	class CatFileContentStream(object):
		"""Object representing a sized read-only stream returning the contents of 
		an object.
		It behaves like a stream, but counts the data read and simulates an empty 
		stream once our sized content region is empty.
		If not all data is read to the end of the objects's lifetime, we read the 
		rest to assure the underlying stream continues to work"""
		
		__slots__ = ('_stream', '_nbr', '_size')
		
		def __init__(self, size, stream):
			self._stream = stream
			self._size = size
			self._nbr = 0			# num bytes read
			
			# special case: if the object is empty, has null bytes, get the 
			# final newline right away.
			if size == 0:
				stream.read(1)
			# END handle empty streams
			
		def read(self, size=-1):
			bytes_left = self._size - self._nbr
			if bytes_left == 0:
				return ''
			if size > -1:
				# assure we don't try to read past our limit
				size = min(bytes_left, size)
			else:
				# they try to read all, make sure its not more than what remains
				size = bytes_left
			# END check early depletion
			data = self._stream.read(size)
			self._nbr += len(data)
			
			# check for depletion, read our final byte to make the stream usable by others
			if self._size - self._nbr == 0:
				self._stream.read(1)	# final newline
			# END finish reading
			return data
			
		def readline(self, size=-1):
			if self._nbr == self._size:
				return ''
			
			# clamp size to lowest allowed value
			bytes_left = self._size - self._nbr
			if size > -1:
				size = min(bytes_left, size)
			else:
				size = bytes_left
			# END handle size
			
			data = self._stream.readline(size)
			self._nbr += len(data)
			
			# handle final byte
			if self._size - self._nbr == 0:
				self._stream.read(1)
			# END finish reading
			
			return data
			
		def readlines(self, size=-1):
			if self._nbr == self._size:
				return list()
			
			# leave all additional logic to our readline method, we just check the size
			out = list()
			nbr = 0
			while True:
				line = self.readline()
				if not line:
					break
				out.append(line)
				if size > -1:
					nbr += len(line)
					if nbr > size:
						break
				# END handle size constraint
			# END readline loop
			return out
			
		def __iter__(self):
			return self
			
		def next(self):
			line = self.readline()
			if not line:
				raise StopIteration
			return line
			
		def __del__(self):
			bytes_left = self._size - self._nbr
			if bytes_left:
				# read and discard - seeking is impossible within a stream
				# includes terminating newline
				self._stream.read(bytes_left + 1)
			# END handle incomplete read
	
	
	def __init__(self, working_dir=None):
		"""Initialize this instance with:
		
		:param working_dir:
		   Git directory we should work in. If None, we always work in the current 
		   directory as returned by os.getcwd().
		   It is meant to be the working tree directory if available, or the 
		   .git directory in case of bare repositories."""
		super(Git, self).__init__()
		self._working_dir = working_dir
		
		# cached command slots
		self.cat_file_header = None
		self.cat_file_all = None

	def __getattr__(self, name):
		"""A convenience method as it allows to call the command as if it was 
		an object.
		:return: Callable object that will execute call _call_process with your arguments."""
		if name[0] == '_':
			return LazyMixin.__getattr__(self, name)
		return lambda *args, **kwargs: self._call_process(name, *args, **kwargs)

	def _set_cache_(self, attr):
		if attr == '_version_info':
			# We only use the first 4 numbers, as everthing else could be strings in fact (on windows)
			version_numbers = self._call_process('version').split(' ')[2]
			self._version_info = tuple(int(n) for n in version_numbers.split('.')[:4])
		else:
			super(Git, self)._set_cache_(attr)
		#END handle version info
			

	@property
	def working_dir(self):
		""":return: Git directory we are working on"""
		return self._working_dir
		
	@property
	def version_info(self):
		"""
		:return: tuple(int, int, int, int) tuple with integers representing the major, minor
			and additional version numbers as parsed from git version.
			This value is generated on demand and is cached"""
		return self._version_info

	def execute(self, command,
				istream=None,
				with_keep_cwd=False,
				with_extended_output=False,
				with_exceptions=True,
				as_process=False, 
				output_stream=None, 
				**subprocess_kwargs
				):
		"""Handles executing the command on the shell and consumes and returns
		the returned information (stdout)

		:param command:
			The command argument list to execute.
			It should be a string, or a sequence of program arguments. The
			program to execute is the first item in the args sequence or string.

		:param istream:
			Standard input filehandle passed to subprocess.Popen.

		:param with_keep_cwd:
			Whether to use the current working directory from os.getcwd().
			The cmd otherwise uses its own working_dir that it has been initialized
			with if possible.

		:param with_extended_output:
			Whether to return a (status, stdout, stderr) tuple.

		:param with_exceptions:
			Whether to raise an exception when git returns a non-zero status.

		:param as_process:
			Whether to return the created process instance directly from which 
			streams can be read on demand. This will render with_extended_output and 
			with_exceptions ineffective - the caller will have 
			to deal with the details himself.
			It is important to note that the process will be placed into an AutoInterrupt
			wrapper that will interrupt the process once it goes out of scope. If you 
			use the command in iterators, you should pass the whole process instance 
			instead of a single stream.
			
		:param output_stream:
			If set to a file-like object, data produced by the git command will be 
			output to the given stream directly.
			This feature only has any effect if as_process is False. Processes will
			always be created with a pipe due to issues with subprocess.
			This merely is a workaround as data will be copied from the 
			output pipe to the given output stream directly.
			
		:param subprocess_kwargs:
			Keyword arguments to be passed to subprocess.Popen. Please note that 
			some of the valid kwargs are already set by this method, the ones you 
			specify may not be the same ones.
			
		:return:
			* str(output) if extended_output = False (Default)
			* tuple(int(status), str(stdout), str(stderr)) if extended_output = True
			 
			if ouput_stream is True, the stdout value will be your output stream:
			* output_stream if extended_output = False
			* tuple(int(status), output_stream, str(stderr)) if extended_output = True
			
		:raise GitCommandError:
		
		:note:
		   If you add additional keyword arguments to the signature of this method, 
		   you must update the execute_kwargs tuple housed in this module."""
		if self.GIT_PYTHON_TRACE and not self.GIT_PYTHON_TRACE == 'full':
			print ' '.join(command)

		# Allow the user to have the command executed in their working dir.
		if with_keep_cwd or self._working_dir is None:
		  cwd = os.getcwd()
		else:
		  cwd=self._working_dir
		  
		# Start the process
		proc = Popen(command,
						cwd=cwd,
						stdin=istream,
						stderr=PIPE,
						stdout=PIPE,
						close_fds=(os.name=='posix'),# unsupported on linux
						**subprocess_kwargs
						)
		if as_process:
			return self.AutoInterrupt(proc, command)
		
		# Wait for the process to return
		status = 0
		stdout_value = ''
		stderr_value = ''
		try:
			if output_stream is None:
				stdout_value, stderr_value = proc.communicate() 
				# strip trailing "\n"
				if stdout_value.endswith("\n"):
					stdout_value = stdout_value[:-1]
				if stderr_value.endswith("\n"):
					stderr_value = stderr_value[:-1]
				status = proc.returncode
			else:
				stream_copy(proc.stdout, output_stream, self.max_chunk_size)
				stdout_value = output_stream
				stderr_value = proc.stderr.read()
				# strip trailing "\n"
				if stderr_value.endswith("\n"):
					stderr_value = stderr_value[:-1]
				status = proc.wait()
			# END stdout handling
		finally:
			proc.stdout.close()
			proc.stderr.close()

		if self.GIT_PYTHON_TRACE == 'full':
			cmdstr = " ".join(command)
			if stderr_value:
				print "%s -> %d; stdout: '%s'; stderr: '%s'" % (cmdstr, status, stdout_value, stderr_value)
			elif stdout_value:
				print "%s -> %d; stdout: '%s'" % (cmdstr, status, stdout_value)
			else:
				print "%s -> %d" % (cmdstr, status)
		# END handle debug printing

		if with_exceptions and status != 0:
			raise GitCommandError(command, status, stderr_value)

		# Allow access to the command's status code
		if with_extended_output:
			return (status, stdout_value, stderr_value)
		else:
			return stdout_value

	def transform_kwargs(self, **kwargs):
		"""Transforms Python style kwargs into git command line options."""
		args = list()
		for k, v in kwargs.items():
			if len(k) == 1:
				if v is True:
					args.append("-%s" % k)
				elif type(v) is not bool:
					args.append("-%s%s" % (k, v))
			else:
				if v is True:
					args.append("--%s" % dashify(k))
				elif type(v) is not bool:
					args.append("--%s=%s" % (dashify(k), v))
		return args

	@classmethod
	def __unpack_args(cls, arg_list):
		if not isinstance(arg_list, (list,tuple)):
			return [ str(arg_list) ]
			
		outlist = list()
		for arg in arg_list:
			if isinstance(arg_list, (list, tuple)):
				outlist.extend(cls.__unpack_args( arg ))
			# END recursion 
			else:
				outlist.append(str(arg))
		# END for each arg
		return outlist

	def _call_process(self, method, *args, **kwargs):
		"""Run the given git command with the specified arguments and return
		the result as a String

		:param method:
			is the command. Contained "_" characters will be converted to dashes,
			such as in 'ls_files' to call 'ls-files'.

		:param args:
			is the list of arguments. If None is included, it will be pruned.
			This allows your commands to call git more conveniently as None
			is realized as non-existent

		:param kwargs:
			is a dict of keyword arguments.
			This function accepts the same optional keyword arguments
			as execute().

		``Examples``::
			git.rev_list('master', max_count=10, header=True)

		:return: Same as ``execute``"""
		# Handle optional arguments prior to calling transform_kwargs
		# otherwise these'll end up in args, which is bad.
		_kwargs = dict()
		for kwarg in execute_kwargs:
			try:
				_kwargs[kwarg] = kwargs.pop(kwarg)
			except KeyError:
				pass

		# Prepare the argument list
		opt_args = self.transform_kwargs(**kwargs)
		
		ext_args = self.__unpack_args([a for a in args if a is not None])
		args = opt_args + ext_args

		call = [self.GIT_PYTHON_GIT_EXECUTABLE, dashify(method)]
		call.extend(args)

		return self.execute(call, **_kwargs)
		
	def _parse_object_header(self, header_line):
		"""
		:param header_line:
			<hex_sha> type_string size_as_int
			
		:return: (hex_sha, type_string, size_as_int)
			
		:raise ValueError: if the header contains indication for an error due to 
			incorrect input sha"""
		tokens = header_line.split()
		if len(tokens) != 3:
			if not tokens:
				raise ValueError("SHA could not be resolved, git returned: %r" % (header_line.strip()))
			else:
				raise ValueError("SHA %s could not be resolved, git returned: %r" % (tokens[0], header_line.strip()))
			# END handle actual return value
		# END error handling
		
		if len(tokens[0]) != 40:
			raise ValueError("Failed to parse header: %r" % header_line) 
		return (tokens[0], tokens[1], int(tokens[2]))
	
	def __prepare_ref(self, ref):
		# required for command to separate refs on stdin
		refstr = str(ref)				# could be ref-object
		if refstr.endswith("\n"):
			return refstr
		return refstr + "\n"
	
	def __get_persistent_cmd(self, attr_name, cmd_name, *args,**kwargs):
		cur_val = getattr(self, attr_name)
		if cur_val is not None:
			return cur_val
			
		options = { "istream" : PIPE, "as_process" : True }
		options.update( kwargs )
		
		cmd = self._call_process( cmd_name, *args, **options )
		setattr(self, attr_name, cmd )
		return cmd
	
	def __get_object_header(self, cmd, ref):
		cmd.stdin.write(self.__prepare_ref(ref))
		cmd.stdin.flush()
		return self._parse_object_header(cmd.stdout.readline())
	
	def get_object_header(self, ref):
		""" Use this method to quickly examine the type and size of the object behind 
		the given ref. 
		
		:note: The method will only suffer from the costs of command invocation 
			once and reuses the command in subsequent calls. 
		
		:return: (hexsha, type_string, size_as_int)"""
		cmd = self.__get_persistent_cmd("cat_file_header", "cat_file", batch_check=True)
		return self.__get_object_header(cmd, ref)
		
	def get_object_data(self, ref):
		""" As get_object_header, but returns object data as well
		:return: (hexsha, type_string, size_as_int,data_string)
		:note: not threadsafe"""
		hexsha, typename, size, stream = self.stream_object_data(ref)
		data = stream.read(size)
		del(stream)
		return (hexsha, typename, size, data)
		
	def stream_object_data(self, ref):
		"""As get_object_header, but returns the data as a stream
		:return: (hexsha, type_string, size_as_int, stream)
		:note: This method is not threadsafe, you need one independent	Command instance
			per thread to be safe !"""
		cmd = self.__get_persistent_cmd("cat_file_all", "cat_file", batch=True)
		hexsha, typename, size = self.__get_object_header(cmd, ref)
		return (hexsha, typename, size, self.CatFileContentStream(size, cmd.stdout))
		
	def clear_cache(self):
		"""Clear all kinds of internal caches to release resources.
		
		Currently persistent commands will be interrupted.
		
		:return: self"""
		self.cat_file_all = None
		self.cat_file_header = None
		return self
>>>>>>> f7ed51ba
<|MERGE_RESOLUTION|>--- conflicted
+++ resolved
@@ -28,7 +28,6 @@
 
 
 class Git(LazyMixin):
-<<<<<<< HEAD
     """
     The Git class manages communication with the Git binary.
     
@@ -89,6 +88,7 @@
             # try to kill it
             try:
                 os.kill(self.proc.pid, 2)   # interrupt signal
+                self.proc.wait()    # ensure process goes away
             except OSError:
                 pass # ignore error when process already died
             except AttributeError:
@@ -616,518 +616,4 @@
         :return: self"""
         self.cat_file_all = None
         self.cat_file_header = None
-        return self
-=======
-	"""
-	The Git class manages communication with the Git binary.
-	
-	It provides a convenient interface to calling the Git binary, such as in::
-	
-	 g = Git( git_dir )
-	 g.init()					# calls 'git init' program
-	 rval = g.ls_files()		# calls 'git ls-files' program
-	
-	``Debugging``
-		Set the GIT_PYTHON_TRACE environment variable print each invocation 
-		of the command to stdout.
-		Set its value to 'full' to see details about the returned values.
-	"""
-	__slots__ = ("_working_dir", "cat_file_all", "cat_file_header", "_version_info")
-	
-	# CONFIGURATION
-	# The size in bytes read from stdout when copying git's output to another stream
-	max_chunk_size = 1024*64
-	
-	# Enables debugging of GitPython's git commands
-	GIT_PYTHON_TRACE = os.environ.get("GIT_PYTHON_TRACE", False)
-	
-	# Provide the full path to the git executable. Otherwise it assumes git is in the path
-	GIT_PYTHON_GIT_EXECUTABLE = os.environ.get("GIT_PYTHON_GIT_EXECUTABLE", 'git')
-	
-	
-	class AutoInterrupt(object):
-		"""Kill/Interrupt the stored process instance once this instance goes out of scope. It is 
-		used to prevent processes piling up in case iterators stop reading.
-		Besides all attributes are wired through to the contained process object.
-		
-		The wait method was overridden to perform automatic status code checking
-		and possibly raise."""
-		__slots__= ("proc", "args")
-		
-		def __init__(self, proc, args ):
-			self.proc = proc
-			self.args = args
-			
-		def __del__(self):
-			# did the process finish already so we have a return code ?
-			if self.proc.poll() is not None:
-				return
-				
-			# can be that nothing really exists anymore ... 
-			if os is None:
-				return
-				
-			# try to kill it
-			try:
-				os.kill(self.proc.pid, 2)	# interrupt signal
-				self.proc.wait()	# ensure process goes away
-			except AttributeError:
-				# try windows 
-				# for some reason, providing None for stdout/stderr still prints something. This is why 
-				# we simply use the shell and redirect to nul. Its slower than CreateProcess, question 
-				# is whether we really want to see all these messages. Its annoying no matter what.
-				call(("TASKKILL /F /T /PID %s 2>nul 1>nul" % str(self.proc.pid)), shell=True)
-			# END exception handling 
-			
-		def __getattr__(self, attr):
-			return getattr(self.proc, attr)
-			
-		def wait(self):
-			"""Wait for the process and return its status code. 
-			
-			:raise GitCommandError: if the return status is not 0"""
-			status = self.proc.wait()
-			if status != 0:
-				raise GitCommandError(self.args, status, self.proc.stderr.read())
-			# END status handling 
-			return status
-	# END auto interrupt
-	
-	class CatFileContentStream(object):
-		"""Object representing a sized read-only stream returning the contents of 
-		an object.
-		It behaves like a stream, but counts the data read and simulates an empty 
-		stream once our sized content region is empty.
-		If not all data is read to the end of the objects's lifetime, we read the 
-		rest to assure the underlying stream continues to work"""
-		
-		__slots__ = ('_stream', '_nbr', '_size')
-		
-		def __init__(self, size, stream):
-			self._stream = stream
-			self._size = size
-			self._nbr = 0			# num bytes read
-			
-			# special case: if the object is empty, has null bytes, get the 
-			# final newline right away.
-			if size == 0:
-				stream.read(1)
-			# END handle empty streams
-			
-		def read(self, size=-1):
-			bytes_left = self._size - self._nbr
-			if bytes_left == 0:
-				return ''
-			if size > -1:
-				# assure we don't try to read past our limit
-				size = min(bytes_left, size)
-			else:
-				# they try to read all, make sure its not more than what remains
-				size = bytes_left
-			# END check early depletion
-			data = self._stream.read(size)
-			self._nbr += len(data)
-			
-			# check for depletion, read our final byte to make the stream usable by others
-			if self._size - self._nbr == 0:
-				self._stream.read(1)	# final newline
-			# END finish reading
-			return data
-			
-		def readline(self, size=-1):
-			if self._nbr == self._size:
-				return ''
-			
-			# clamp size to lowest allowed value
-			bytes_left = self._size - self._nbr
-			if size > -1:
-				size = min(bytes_left, size)
-			else:
-				size = bytes_left
-			# END handle size
-			
-			data = self._stream.readline(size)
-			self._nbr += len(data)
-			
-			# handle final byte
-			if self._size - self._nbr == 0:
-				self._stream.read(1)
-			# END finish reading
-			
-			return data
-			
-		def readlines(self, size=-1):
-			if self._nbr == self._size:
-				return list()
-			
-			# leave all additional logic to our readline method, we just check the size
-			out = list()
-			nbr = 0
-			while True:
-				line = self.readline()
-				if not line:
-					break
-				out.append(line)
-				if size > -1:
-					nbr += len(line)
-					if nbr > size:
-						break
-				# END handle size constraint
-			# END readline loop
-			return out
-			
-		def __iter__(self):
-			return self
-			
-		def next(self):
-			line = self.readline()
-			if not line:
-				raise StopIteration
-			return line
-			
-		def __del__(self):
-			bytes_left = self._size - self._nbr
-			if bytes_left:
-				# read and discard - seeking is impossible within a stream
-				# includes terminating newline
-				self._stream.read(bytes_left + 1)
-			# END handle incomplete read
-	
-	
-	def __init__(self, working_dir=None):
-		"""Initialize this instance with:
-		
-		:param working_dir:
-		   Git directory we should work in. If None, we always work in the current 
-		   directory as returned by os.getcwd().
-		   It is meant to be the working tree directory if available, or the 
-		   .git directory in case of bare repositories."""
-		super(Git, self).__init__()
-		self._working_dir = working_dir
-		
-		# cached command slots
-		self.cat_file_header = None
-		self.cat_file_all = None
-
-	def __getattr__(self, name):
-		"""A convenience method as it allows to call the command as if it was 
-		an object.
-		:return: Callable object that will execute call _call_process with your arguments."""
-		if name[0] == '_':
-			return LazyMixin.__getattr__(self, name)
-		return lambda *args, **kwargs: self._call_process(name, *args, **kwargs)
-
-	def _set_cache_(self, attr):
-		if attr == '_version_info':
-			# We only use the first 4 numbers, as everthing else could be strings in fact (on windows)
-			version_numbers = self._call_process('version').split(' ')[2]
-			self._version_info = tuple(int(n) for n in version_numbers.split('.')[:4])
-		else:
-			super(Git, self)._set_cache_(attr)
-		#END handle version info
-			
-
-	@property
-	def working_dir(self):
-		""":return: Git directory we are working on"""
-		return self._working_dir
-		
-	@property
-	def version_info(self):
-		"""
-		:return: tuple(int, int, int, int) tuple with integers representing the major, minor
-			and additional version numbers as parsed from git version.
-			This value is generated on demand and is cached"""
-		return self._version_info
-
-	def execute(self, command,
-				istream=None,
-				with_keep_cwd=False,
-				with_extended_output=False,
-				with_exceptions=True,
-				as_process=False, 
-				output_stream=None, 
-				**subprocess_kwargs
-				):
-		"""Handles executing the command on the shell and consumes and returns
-		the returned information (stdout)
-
-		:param command:
-			The command argument list to execute.
-			It should be a string, or a sequence of program arguments. The
-			program to execute is the first item in the args sequence or string.
-
-		:param istream:
-			Standard input filehandle passed to subprocess.Popen.
-
-		:param with_keep_cwd:
-			Whether to use the current working directory from os.getcwd().
-			The cmd otherwise uses its own working_dir that it has been initialized
-			with if possible.
-
-		:param with_extended_output:
-			Whether to return a (status, stdout, stderr) tuple.
-
-		:param with_exceptions:
-			Whether to raise an exception when git returns a non-zero status.
-
-		:param as_process:
-			Whether to return the created process instance directly from which 
-			streams can be read on demand. This will render with_extended_output and 
-			with_exceptions ineffective - the caller will have 
-			to deal with the details himself.
-			It is important to note that the process will be placed into an AutoInterrupt
-			wrapper that will interrupt the process once it goes out of scope. If you 
-			use the command in iterators, you should pass the whole process instance 
-			instead of a single stream.
-			
-		:param output_stream:
-			If set to a file-like object, data produced by the git command will be 
-			output to the given stream directly.
-			This feature only has any effect if as_process is False. Processes will
-			always be created with a pipe due to issues with subprocess.
-			This merely is a workaround as data will be copied from the 
-			output pipe to the given output stream directly.
-			
-		:param subprocess_kwargs:
-			Keyword arguments to be passed to subprocess.Popen. Please note that 
-			some of the valid kwargs are already set by this method, the ones you 
-			specify may not be the same ones.
-			
-		:return:
-			* str(output) if extended_output = False (Default)
-			* tuple(int(status), str(stdout), str(stderr)) if extended_output = True
-			 
-			if ouput_stream is True, the stdout value will be your output stream:
-			* output_stream if extended_output = False
-			* tuple(int(status), output_stream, str(stderr)) if extended_output = True
-			
-		:raise GitCommandError:
-		
-		:note:
-		   If you add additional keyword arguments to the signature of this method, 
-		   you must update the execute_kwargs tuple housed in this module."""
-		if self.GIT_PYTHON_TRACE and not self.GIT_PYTHON_TRACE == 'full':
-			print ' '.join(command)
-
-		# Allow the user to have the command executed in their working dir.
-		if with_keep_cwd or self._working_dir is None:
-		  cwd = os.getcwd()
-		else:
-		  cwd=self._working_dir
-		  
-		# Start the process
-		proc = Popen(command,
-						cwd=cwd,
-						stdin=istream,
-						stderr=PIPE,
-						stdout=PIPE,
-						close_fds=(os.name=='posix'),# unsupported on linux
-						**subprocess_kwargs
-						)
-		if as_process:
-			return self.AutoInterrupt(proc, command)
-		
-		# Wait for the process to return
-		status = 0
-		stdout_value = ''
-		stderr_value = ''
-		try:
-			if output_stream is None:
-				stdout_value, stderr_value = proc.communicate() 
-				# strip trailing "\n"
-				if stdout_value.endswith("\n"):
-					stdout_value = stdout_value[:-1]
-				if stderr_value.endswith("\n"):
-					stderr_value = stderr_value[:-1]
-				status = proc.returncode
-			else:
-				stream_copy(proc.stdout, output_stream, self.max_chunk_size)
-				stdout_value = output_stream
-				stderr_value = proc.stderr.read()
-				# strip trailing "\n"
-				if stderr_value.endswith("\n"):
-					stderr_value = stderr_value[:-1]
-				status = proc.wait()
-			# END stdout handling
-		finally:
-			proc.stdout.close()
-			proc.stderr.close()
-
-		if self.GIT_PYTHON_TRACE == 'full':
-			cmdstr = " ".join(command)
-			if stderr_value:
-				print "%s -> %d; stdout: '%s'; stderr: '%s'" % (cmdstr, status, stdout_value, stderr_value)
-			elif stdout_value:
-				print "%s -> %d; stdout: '%s'" % (cmdstr, status, stdout_value)
-			else:
-				print "%s -> %d" % (cmdstr, status)
-		# END handle debug printing
-
-		if with_exceptions and status != 0:
-			raise GitCommandError(command, status, stderr_value)
-
-		# Allow access to the command's status code
-		if with_extended_output:
-			return (status, stdout_value, stderr_value)
-		else:
-			return stdout_value
-
-	def transform_kwargs(self, **kwargs):
-		"""Transforms Python style kwargs into git command line options."""
-		args = list()
-		for k, v in kwargs.items():
-			if len(k) == 1:
-				if v is True:
-					args.append("-%s" % k)
-				elif type(v) is not bool:
-					args.append("-%s%s" % (k, v))
-			else:
-				if v is True:
-					args.append("--%s" % dashify(k))
-				elif type(v) is not bool:
-					args.append("--%s=%s" % (dashify(k), v))
-		return args
-
-	@classmethod
-	def __unpack_args(cls, arg_list):
-		if not isinstance(arg_list, (list,tuple)):
-			return [ str(arg_list) ]
-			
-		outlist = list()
-		for arg in arg_list:
-			if isinstance(arg_list, (list, tuple)):
-				outlist.extend(cls.__unpack_args( arg ))
-			# END recursion 
-			else:
-				outlist.append(str(arg))
-		# END for each arg
-		return outlist
-
-	def _call_process(self, method, *args, **kwargs):
-		"""Run the given git command with the specified arguments and return
-		the result as a String
-
-		:param method:
-			is the command. Contained "_" characters will be converted to dashes,
-			such as in 'ls_files' to call 'ls-files'.
-
-		:param args:
-			is the list of arguments. If None is included, it will be pruned.
-			This allows your commands to call git more conveniently as None
-			is realized as non-existent
-
-		:param kwargs:
-			is a dict of keyword arguments.
-			This function accepts the same optional keyword arguments
-			as execute().
-
-		``Examples``::
-			git.rev_list('master', max_count=10, header=True)
-
-		:return: Same as ``execute``"""
-		# Handle optional arguments prior to calling transform_kwargs
-		# otherwise these'll end up in args, which is bad.
-		_kwargs = dict()
-		for kwarg in execute_kwargs:
-			try:
-				_kwargs[kwarg] = kwargs.pop(kwarg)
-			except KeyError:
-				pass
-
-		# Prepare the argument list
-		opt_args = self.transform_kwargs(**kwargs)
-		
-		ext_args = self.__unpack_args([a for a in args if a is not None])
-		args = opt_args + ext_args
-
-		call = [self.GIT_PYTHON_GIT_EXECUTABLE, dashify(method)]
-		call.extend(args)
-
-		return self.execute(call, **_kwargs)
-		
-	def _parse_object_header(self, header_line):
-		"""
-		:param header_line:
-			<hex_sha> type_string size_as_int
-			
-		:return: (hex_sha, type_string, size_as_int)
-			
-		:raise ValueError: if the header contains indication for an error due to 
-			incorrect input sha"""
-		tokens = header_line.split()
-		if len(tokens) != 3:
-			if not tokens:
-				raise ValueError("SHA could not be resolved, git returned: %r" % (header_line.strip()))
-			else:
-				raise ValueError("SHA %s could not be resolved, git returned: %r" % (tokens[0], header_line.strip()))
-			# END handle actual return value
-		# END error handling
-		
-		if len(tokens[0]) != 40:
-			raise ValueError("Failed to parse header: %r" % header_line) 
-		return (tokens[0], tokens[1], int(tokens[2]))
-	
-	def __prepare_ref(self, ref):
-		# required for command to separate refs on stdin
-		refstr = str(ref)				# could be ref-object
-		if refstr.endswith("\n"):
-			return refstr
-		return refstr + "\n"
-	
-	def __get_persistent_cmd(self, attr_name, cmd_name, *args,**kwargs):
-		cur_val = getattr(self, attr_name)
-		if cur_val is not None:
-			return cur_val
-			
-		options = { "istream" : PIPE, "as_process" : True }
-		options.update( kwargs )
-		
-		cmd = self._call_process( cmd_name, *args, **options )
-		setattr(self, attr_name, cmd )
-		return cmd
-	
-	def __get_object_header(self, cmd, ref):
-		cmd.stdin.write(self.__prepare_ref(ref))
-		cmd.stdin.flush()
-		return self._parse_object_header(cmd.stdout.readline())
-	
-	def get_object_header(self, ref):
-		""" Use this method to quickly examine the type and size of the object behind 
-		the given ref. 
-		
-		:note: The method will only suffer from the costs of command invocation 
-			once and reuses the command in subsequent calls. 
-		
-		:return: (hexsha, type_string, size_as_int)"""
-		cmd = self.__get_persistent_cmd("cat_file_header", "cat_file", batch_check=True)
-		return self.__get_object_header(cmd, ref)
-		
-	def get_object_data(self, ref):
-		""" As get_object_header, but returns object data as well
-		:return: (hexsha, type_string, size_as_int,data_string)
-		:note: not threadsafe"""
-		hexsha, typename, size, stream = self.stream_object_data(ref)
-		data = stream.read(size)
-		del(stream)
-		return (hexsha, typename, size, data)
-		
-	def stream_object_data(self, ref):
-		"""As get_object_header, but returns the data as a stream
-		:return: (hexsha, type_string, size_as_int, stream)
-		:note: This method is not threadsafe, you need one independent	Command instance
-			per thread to be safe !"""
-		cmd = self.__get_persistent_cmd("cat_file_all", "cat_file", batch=True)
-		hexsha, typename, size = self.__get_object_header(cmd, ref)
-		return (hexsha, typename, size, self.CatFileContentStream(size, cmd.stdout))
-		
-	def clear_cache(self):
-		"""Clear all kinds of internal caches to release resources.
-		
-		Currently persistent commands will be interrupted.
-		
-		:return: self"""
-		self.cat_file_all = None
-		self.cat_file_header = None
-		return self
->>>>>>> f7ed51ba
+        return self