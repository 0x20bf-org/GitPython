--- conflicted
+++ resolved
@@ -227,13 +227,8 @@
     and should be an inetd service that serves tempdir.gettempdir() and all
     directories in it.
 
-<<<<<<< HEAD
     The following sketch demonstrates this::
      rorepo ---<bare clone>---> rw_remote_repo ---<clone>---> rw_repo
-=======
-    The following scetch demonstrates this::
-     rorepo ---<bare clone>---> rw_daemon_repo ---<clone>---> rw_repo
->>>>>>> cc77e6b2
 
     The test case needs to support the following signature::
         def case(self, rw_repo, rw_daemon_repo)
