"""Contains library functions"""
import logging
import os
import tempfile

from git import (
    Repo
)
from git.db import (
    GitCmdObjectDB,
    GitDB
)
from git.test.lib import (
    TestBase
)
from git.util import rmtree

<<<<<<< HEAD
#{ Invariants
=======
import os.path as osp


#{ Invvariants
>>>>>>> cc77e6b2
k_env_git_repo = "GIT_PYTHON_TEST_GIT_REPO_BASE"

#} END invariants


#{ Base Classes

class TestBigRepoR(TestBase):

    """TestCase providing access to readonly 'big' repositories using the following
    member variables:

    * gitrorepo

     * Read-Only git repository - actually the repo of git itself

    * puregitrorepo

     * As gitrepo, but uses pure python implementation
    """

    #{ Invariants
    #} END invariants

    def setUp(self):
        try:
            super(TestBigRepoR, self).setUp()
        except AttributeError:
            pass

        repo_path = os.environ.get(k_env_git_repo)
        if repo_path is None:
            logging.info(
                ("You can set the %s environment variable to a .git repository of" % k_env_git_repo) +
                "your choice - defaulting to the gitpython repository")
            repo_path = osp.dirname(__file__)
        # end set some repo path
        self.gitrorepo = Repo(repo_path, odbt=GitCmdObjectDB, search_parent_directories=True)
        self.puregitrorepo = Repo(repo_path, odbt=GitDB, search_parent_directories=True)

    def tearDown(self):
        self.gitrorepo.git.clear_cache()
        self.gitrorepo = None
        self.puregitrorepo.git.clear_cache()
        self.puregitrorepo = None


class TestBigRepoRW(TestBigRepoR):

    """As above, but provides a big repository that we can write to.

    Provides ``self.gitrwrepo`` and ``self.puregitrwrepo``"""

    def setUp(self):
        self.gitrwrepo = None
        try:
            super(TestBigRepoRW, self).setUp()
        except AttributeError:
            pass
        dirname = tempfile.mktemp()
        os.mkdir(dirname)
        self.gitrwrepo = self.gitrorepo.clone(dirname, shared=True, bare=True, odbt=GitCmdObjectDB)
        self.puregitrwrepo = Repo(dirname, odbt=GitDB)

    def tearDown(self):
        super(TestBigRepoRW, self).tearDown()
        if self.gitrwrepo is not None:
            rmtree(self.gitrwrepo.working_dir)
            self.gitrwrepo.git.clear_cache()
        self.gitrwrepo = None
        self.puregitrwrepo.git.clear_cache()
        self.puregitrwrepo = None

#} END base classes<|MERGE_RESOLUTION|>--- conflicted
+++ resolved
@@ -14,15 +14,10 @@
     TestBase
 )
 from git.util import rmtree
-
-<<<<<<< HEAD
-#{ Invariants
-=======
 import os.path as osp
 
+#{ Invariants
 
-#{ Invvariants
->>>>>>> cc77e6b2
 k_env_git_repo = "GIT_PYTHON_TEST_GIT_REPO_BASE"
 
 #} END invariants
