--- conflicted
+++ resolved
@@ -70,8 +70,6 @@
 
 
 class IndexFile(LazyMixin, diff.Diffable, Serializable):
-<<<<<<< HEAD
-
     """
     Implements an Index that can be manipulated using a native implementation in
     order to save git command function calls wherever possible.
@@ -562,8 +560,48 @@
         return (paths, entries)
 
     @git_working_dir
-    def add(self, items, force=True, fprogress=lambda *args: None, path_rewriter=None,
-            write=True):
+    def _store_path(self, filepath, fprogress):
+        """Store file at filepath in the database and return the base index entry"""
+        st = os.lstat(filepath)     # handles non-symlinks as well
+        stream = None
+        if S_ISLNK(st.st_mode):
+            stream = StringIO(os.readlink(filepath))
+        else:
+            stream = open(filepath, 'rb')
+        # END handle stream
+        fprogress(filepath, False, filepath)
+        istream = self.repo.odb.store(IStream(Blob.type, st.st_size, stream))
+        fprogress(filepath, True, filepath)
+        return BaseIndexEntry((stat_mode_to_index_mode(st.st_mode), 
+                            istream.binsha, 0, to_native_path_linux(filepath)))
+
+    @git_working_dir
+    def _entries_for_paths(self, paths, path_rewriter, fprogress, entries):
+        entries_added = list()
+        if path_rewriter:
+            for path in paths:
+                abspath = os.path.abspath(path)
+                gitrelative_path = abspath[len(self.repo.working_tree_dir)+1:]
+                blob = Blob(self.repo, Blob.NULL_BIN_SHA, 
+                            stat_mode_to_index_mode(os.stat(abspath).st_mode), 
+                            to_native_path_linux(gitrelative_path))
+                # TODO: variable undefined
+                entries.append(BaseIndexEntry.from_blob(blob))
+            # END for each path
+            del(paths[:])
+        # END rewrite paths
+
+        # HANDLE PATHS
+        assert len(entries_added) == 0
+        for filepath in self._iter_expand_paths(paths):
+            entries_added.append(self._store_path(filepath, fprogress))
+        # END for each filepath
+        # END path handling
+        return entries_added
+
+
+    def add(self, items, force=True, fprogress=lambda *args: None, path_rewriter=None, 
+                write=True):
         """Add files from the working tree, specific blobs or BaseIndexEntries
         to the index. 
 
@@ -638,7 +676,7 @@
         :param write:
                 If True, the index will be written once it was altered. Otherwise
                 the changes only exist in memory and are not available to git commands.
-
+        
         :return:
             List(BaseIndexEntries) representing the entries just actually added.
 
@@ -650,61 +688,29 @@
         # sort the entries into strings and Entries, Blobs are converted to entries
         # automatically
         # paths can be git-added, for everything else we use git-update-index
+        paths, entries = self._preprocess_add_items(items)
         entries_added = list()
-        paths, entries = self._preprocess_add_items(items)
-        if paths and path_rewriter:
-            for path in paths:
-                abspath = os.path.abspath(path)
-                gitrelative_path = abspath[len(self.repo.working_tree_dir) + 1:]
-                blob = Blob(self.repo, Blob.NULL_BIN_SHA,
-                            stat_mode_to_index_mode(os.stat(abspath).st_mode),
-                            to_native_path_linux(gitrelative_path))
-                entries.append(BaseIndexEntry.from_blob(blob))
-            # END for each path
-            del(paths[:])
-        # END rewrite paths
-
-        def store_path(filepath):
-            """Store file at filepath in the database and return the base index entry"""
-            st = os.lstat(filepath)     # handles non-symlinks as well
-            stream = None
-            if S_ISLNK(st.st_mode):
-                stream = StringIO(os.readlink(filepath))
-            else:
-                stream = open(filepath, 'rb')
-            # END handle stream
-            fprogress(filepath, False, filepath)
-            istream = self.repo.odb.store(IStream(Blob.type, st.st_size, stream))
-            fprogress(filepath, True, filepath)
-            return BaseIndexEntry((stat_mode_to_index_mode(st.st_mode),
-                                   istream.binsha, 0, to_native_path_linux(filepath)))
-        # END utility method
-
-        # HANDLE PATHS
+        # This code needs a working tree, therefore we try not to run it unless required.
+        # That way, we are OK on a bare repository as well.
+        # If there are no paths, the rewriter has nothing to do either
         if paths:
-            assert len(entries_added) == 0
-            added_files = list()
-            for filepath in self._iter_expand_paths(paths):
-                entries_added.append(store_path(filepath))
-            # END for each filepath
-        # END path handling
+            entries_added.extend(self._entries_for_paths(paths, path_rewriter, fprogress, entries))
 
         # HANDLE ENTRIES
         if entries:
-            null_mode_entries = [e for e in entries if e.mode == 0]
+            null_mode_entries = [ e for e in entries if e.mode == 0 ]
             if null_mode_entries:
-                raise ValueError(
-                    "At least one Entry has a null-mode - please use index.remove to remove files for clarity")
+                raise ValueError("At least one Entry has a null-mode - please use index.remove to remove files for clarity")
             # END null mode should be remove
 
             # HANLDE ENTRY OBJECT CREATION
             # create objects if required, otherwise go with the existing shas
-            null_entries_indices = [i for i, e in enumerate(entries) if e.binsha == Object.NULL_BIN_SHA]
+            null_entries_indices = [ i for i,e in enumerate(entries) if e.binsha == Object.NULL_BIN_SHA ]
             if null_entries_indices:
                 for ei in null_entries_indices:
                     null_entry = entries[ei]
-                    new_entry = store_path(null_entry.path)
-
+                    new_entry = self._store_path(null_entry.path, fprogress)
+                    
                     # update null entry
                     entries[ei] = BaseIndexEntry((null_entry.mode, new_entry.binsha, null_entry.stage, null_entry.path))
                 # END for each entry index
@@ -714,7 +720,7 @@
             # If we have to rewrite the entries, do so now, after we have generated
             # all object sha's
             if path_rewriter:
-                for i, e in enumerate(entries):
+                for i,e in enumerate(entries):
                     entries[i] = BaseIndexEntry((e.mode, e.binsha, e.stage, path_rewriter(e)))
                 # END for each entry
             # END handle path rewriting
@@ -734,11 +740,11 @@
         # add the new entries to this instance
         for entry in entries_added:
             self.entries[(entry.path, 0)] = IndexEntry.from_base(entry)
-
+            
         if write:
             self.write()
         # END handle write
-
+        
         return entries_added
 
     def _items_to_rela_paths(self, items):
@@ -1150,1095 +1156,4 @@
             raise ValueError("other must be None, Diffable.Index, a Tree or Commit, was %r" % other)
 
         # diff against working copy - can be handled by superclass natively
-        return super(IndexFile, self).diff(other, paths, create_patch, **kwargs)
-=======
-	"""
-	Implements an Index that can be manipulated using a native implementation in
-	order to save git command function calls wherever possible.
-	
-	It provides custom merging facilities allowing to merge without actually changing
-	your index or your working tree. This way you can perform own test-merges based
-	on the index only without having to deal with the working copy. This is useful
-	in case of partial working trees.
-
-	``Entries``
-	
-	The index contains an entries dict whose keys are tuples of type IndexEntry
-	to facilitate access.
-
-	You may read the entries dict or manipulate it using IndexEntry instance, i.e.::
-	
-		index.entries[index.entry_key(index_entry_instance)] = index_entry_instance
-	
-	Make sure you use index.write() once you are done manipulating the index directly
-	before operating on it using the git command"""
-	__slots__ = ("repo", "version", "entries", "_extension_data", "_file_path")
-	_VERSION = 2			# latest version we support
-	S_IFGITLINK = S_IFGITLINK # a submodule
-
-	def __init__(self, repo, file_path=None):
-		"""Initialize this Index instance, optionally from the given ``file_path``.
-		If no file_path is given, we will be created from the current index file.
-
-		If a stream is not given, the stream will be initialized from the current
-		repository's index on demand."""
-		self.repo = repo
-		self.version = self._VERSION
-		self._extension_data = ''
-		self._file_path = file_path or self._index_path()
-
-	def _set_cache_(self, attr):
-		if attr == "entries":
-			# read the current index
-			# try memory map for speed
-			lfd = LockedFD(self._file_path)
-			try:
-				fd = lfd.open(write=False, stream=False)
-			except OSError:
-				lfd.rollback()
-				# in new repositories, there may be no index, which means we are empty
-				self.entries = dict()
-				return
-			# END exception handling
-
-			# Here it comes: on windows in python 2.5, memory maps aren't closed properly 
-			# Hence we are in trouble if we try to delete a file that is memory mapped, 
-			# which happens during read-tree.
-			# In this case, we will just read the memory in directly.
-			# Its insanely bad ... I am disappointed !
-			allow_mmap = (os.name != 'nt' or sys.version_info[1] > 5)  
-			stream = file_contents_ro(fd, stream=True, allow_mmap=allow_mmap)
-			
-			try:
-				self._deserialize(stream)
-			finally:
-				lfd.rollback()
-				# The handles will be closed on desctruction
-			# END read from default index on demand
-		else:
-			super(IndexFile, self)._set_cache_(attr)
-
-	def _index_path(self):
-		return join_path_native(self.repo.git_dir, "index")
-
-	@property
-	def path(self):
-		""" :return: Path to the index file we are representing """
-		return self._file_path
-
-	def _delete_entries_cache(self):
-		"""Safely clear the entries cache so it can be recreated"""
-		try:
-			del(self.entries)
-		except AttributeError:
-			# fails in python 2.6.5 with this exception
-			pass
-		# END exception handling
-
-	#{ Serializable Interface 
-
-	def _deserialize(self, stream):
-		"""Initialize this instance with index values read from the given stream"""
-		self.version, self.entries, self._extension_data, conten_sha = read_cache(stream)
-		return self
-		
-	def _entries_sorted(self):
-		""":return: list of entries, in a sorted fashion, first by path, then by stage"""
-		entries_sorted = self.entries.values()
-		entries_sorted.sort(key=lambda e: (e.path, e.stage))		# use path/stage as sort key
-		return entries_sorted
-		
-	def _serialize(self, stream, ignore_tree_extension_data=False):
-		entries = self._entries_sorted()
-		write_cache(entries,
-					stream,
-					(ignore_tree_extension_data and None) or self._extension_data) 
-		return self
-		
-		
-	#} END serializable interface
-
-	def write(self, file_path = None, ignore_tree_extension_data=False):
-		"""Write the current state to our file path or to the given one
-
-		:param file_path:
-			If None, we will write to our stored file path from which we have
-			been initialized. Otherwise we write to the given file path.
-			Please note that this will change the file_path of this index to
-			the one you gave.
-
-		:param ignore_tree_extension_data:
-			If True, the TREE type extension data read in the index will not
-			be written to disk. Use this if you have altered the index and
-			would like to use git-write-tree afterwards to create a tree
-			representing your written changes.
-			If this data is present in the written index, git-write-tree
-			will instead write the stored/cached tree.
-			Alternatively, use IndexFile.write_tree() to handle this case
-			automatically
-
-		:return: self"""
-		# make sure we have our entries read before getting a write lock
-		# else it would be done when streaming. This can happen 
-		# if one doesn't change the index, but writes it right away
-		self.entries
-		lfd = LockedFD(file_path or self._file_path)
-		stream = lfd.open(write=True, stream=True)
-		
-		self._serialize(stream, ignore_tree_extension_data)
-		
-		lfd.commit()
-
-		# make sure we represent what we have written
-		if file_path is not None:
-			self._file_path = file_path
-
-	@post_clear_cache
-	@default_index
-	def merge_tree(self, rhs, base=None):
-		"""Merge the given rhs treeish into the current index, possibly taking
-		a common base treeish into account.
-
-		As opposed to the from_tree_ method, this allows you to use an already
-		existing tree as the left side of the merge
-
-		:param rhs:
-			treeish reference pointing to the 'other' side of the merge.
-
-		:param base:
-			optional treeish reference pointing to the common base of 'rhs' and
-			this index which equals lhs
-
-		:return:
-			self ( containing the merge and possibly unmerged entries in case of
-			conflicts )
-
-		:raise GitCommandError:
-			If there is a merge conflict. The error will
-			be raised at the first conflicting path. If you want to have proper
-			merge resolution to be done by yourself, you have to commit the changed
-			index ( or make a valid tree from it ) and retry with a three-way
-			index.from_tree call. """
-		# -i : ignore working tree status
-		# --aggressive : handle more merge cases
-		# -m : do an actual merge
-		args = ["--aggressive", "-i", "-m"]
-		if base is not None:
-			args.append(base)
-		args.append(rhs)
-
-		self.repo.git.read_tree(args)
-		return self
-
-	@classmethod
-	def new(cls, repo, *tree_sha):
-		""" Merge the given treeish revisions into a new index which is returned.
-		This method behaves like git-read-tree --aggressive when doing the merge.
-
-		:param repo: The repository treeish are located in.
-
-		:param tree_sha:
-			20 byte or 40 byte tree sha or tree objects 
-
-		:return:
-			New IndexFile instance. Its path will be undefined. 
-			If you intend to write such a merged Index, supply an alternate file_path 
-			to its 'write' method."""
-		base_entries = aggressive_tree_merge(repo.odb, [to_bin_sha(str(t)) for t in tree_sha])
-		
-		inst = cls(repo)
-		# convert to entries dict
-		entries = dict(izip(((e.path, e.stage) for e in base_entries), 
-							(IndexEntry.from_base(e) for e in base_entries)))
-		
-		inst.entries = entries
-		return inst
-
-
-	@classmethod
-	def from_tree(cls, repo, *treeish, **kwargs):
-		"""Merge the given treeish revisions into a new index which is returned.
-		The original index will remain unaltered
-
-		:param repo:
-			The repository treeish are located in.
-
-		:param treeish:
-			One, two or three Tree Objects, Commits or 40 byte hexshas. The result
-			changes according to the amount of trees.
-			If 1 Tree is given, it will just be read into a new index
-			If 2 Trees are given, they will be merged into a new index using a
-			 two way merge algorithm. Tree 1 is the 'current' tree, tree 2 is the 'other'
-			 one. It behaves like a fast-forward.
-			 If 3 Trees are given, a 3-way merge will be performed with the first tree
-			 being the common ancestor of tree 2 and tree 3. Tree 2 is the 'current' tree,
-			 tree 3 is the 'other' one
-
-		:param kwargs:
-			Additional arguments passed to git-read-tree
-
-		:return:
-			New IndexFile instance. It will point to a temporary index location which
-			does not exist anymore. If you intend to write such a merged Index, supply
-			an alternate file_path to its 'write' method.
-
-		:note:
-			In the three-way merge case, --aggressive will be specified to automatically
-			resolve more cases in a commonly correct manner. Specify trivial=True as kwarg
-			to override that.
-
-			As the underlying git-read-tree command takes into account the current index,
-			it will be temporarily moved out of the way to assure there are no unsuspected
-			interferences."""
-		if len(treeish) == 0 or len(treeish) > 3:
-			raise ValueError("Please specify between 1 and 3 treeish, got %i" % len(treeish))
-
-		arg_list = list()
-		# ignore that working tree and index possibly are out of date
-		if len(treeish)>1:
-			# drop unmerged entries when reading our index and merging
-			arg_list.append("--reset")
-			# handle non-trivial cases the way a real merge does
-			arg_list.append("--aggressive")
-		# END merge handling
-
-		# tmp file created in git home directory to be sure renaming
-		# works - /tmp/ dirs could be on another device
-		tmp_index = tempfile.mktemp('','',repo.git_dir)
-		arg_list.append("--index-output=%s" % tmp_index)
-		arg_list.extend(treeish)
-
-		# move current index out of the way - otherwise the merge may fail
-		# as it considers existing entries. moving it essentially clears the index.
-		# Unfortunately there is no 'soft' way to do it.
-		# The TemporaryFileSwap assure the original file get put back
-		index_handler = TemporaryFileSwap(join_path_native(repo.git_dir, 'index'))
-		try:
-			repo.git.read_tree(*arg_list, **kwargs)
-			index = cls(repo, tmp_index)
-			index.entries		# force it to read the file as we will delete the temp-file
-			del(index_handler)	# release as soon as possible
-		finally:
-			if os.path.exists(tmp_index):
-				os.remove(tmp_index)
-		# END index merge handling
-
-		return index
-
-	# UTILITIES
-	def _iter_expand_paths(self, paths):
-		"""Expand the directories in list of paths to the corresponding paths accordingly,
-
-		Note: git will add items multiple times even if a glob overlapped
-		with manually specified paths or if paths where specified multiple
-		times - we respect that and do not prune"""
-		def raise_exc(e):
-			raise e
-		r = self.repo.working_tree_dir
-		rs = r + os.sep
-		for path in paths:
-			abs_path = path
-			if not os.path.isabs(abs_path):
-				abs_path = os.path.join(r, path)
-			# END make absolute path
-
-			# resolve globs if possible
-			if '?' in path or '*' in path or '[' in path:
-				for f in self._iter_expand_paths(glob.glob(abs_path)):
-					yield f.replace(rs, '')
-				continue
-			# END glob handling
-			try:
-				for root, dirs, files in os.walk(abs_path, onerror=raise_exc):
-					for rela_file in files:
-						# add relative paths only
-						yield os.path.join(root.replace(rs, ''), rela_file)
-					# END for each file in subdir
-				# END for each subdirectory
-			except OSError:
-				# was a file or something that could not be iterated
-				yield path.replace(rs, '')
-			# END path exception handling
-		# END for each path
-
-	def _write_path_to_stdin(self, proc, filepath, item, fmakeexc, fprogress, 
-								read_from_stdout=True):
-		"""Write path to proc.stdin and make sure it processes the item, including progress.
-
-		:return: stdout string
-		:param read_from_stdout: if True, proc.stdout will be read after the item
-			was sent to stdin. In that case, it will return None
-		:note: There is a bug in git-update-index that prevents it from sending
-			reports just in time. This is why we have a version that tries to
-			read stdout and one which doesn't. In fact, the stdout is not
-			important as the piped-in files are processed anyway and just in time
-		:note: Newlines are essential here, gits behaviour is somewhat inconsistent
-			on this depending on the version, hence we try our best to deal with
-			newlines carefully. Usually the last newline will not be sent, instead
-			we will close stdin to break the pipe."""
-
-		fprogress(filepath, False, item)
-		rval = None
-		try:
-			proc.stdin.write("%s\n" % filepath)
-		except IOError:
-			# pipe broke, usually because some error happend
-			raise fmakeexc()
-		# END write exception handling
-		proc.stdin.flush()
-		if read_from_stdout:
-			rval = proc.stdout.readline().strip()
-		fprogress(filepath, True, item)
-		return rval
-
-	def iter_blobs(self, predicate = lambda t: True):
-		"""
-		:return: Iterator yielding tuples of Blob objects and stages, tuple(stage, Blob)
-
-		:param predicate:
-			Function(t) returning True if tuple(stage, Blob) should be yielded by the
-			iterator. A default filter, the BlobFilter, allows you to yield blobs
-			only if they match a given list of paths. """
-		for entry in self.entries.itervalues():
-			# TODO: is it necessary to convert the mode ? We did that when adding 
-			# it to the index, right ?
-			mode = stat_mode_to_index_mode(entry.mode)
-			blob = entry.to_blob(self.repo)
-			blob.size = entry.size
-			output = (entry.stage, blob)
-			if predicate(output):
-				yield output
-		# END for each entry
-
-	def unmerged_blobs(self):
-		"""
-		:return:
-			Iterator yielding dict(path : list( tuple( stage, Blob, ...))), being
-			a dictionary associating a path in the index with a list containing
-			sorted stage/blob pairs
-
-		:note:
-			Blobs that have been removed in one side simply do not exist in the
-			given stage. I.e. a file removed on the 'other' branch whose entries
-			are at stage 3 will not have a stage 3 entry.
-		"""
-		is_unmerged_blob = lambda t: t[0] != 0
-		path_map = dict()
-		for stage, blob in self.iter_blobs(is_unmerged_blob):
-			path_map.setdefault(blob.path, list()).append((stage, blob))
-		# END for each unmerged blob
-		for l in path_map.itervalues():
-			l.sort()
-		return path_map
-
-	@classmethod
-	def entry_key(cls, *entry):
-		return entry_key(*entry)
-
-	def resolve_blobs(self, iter_blobs):
-		"""Resolve the blobs given in blob iterator. This will effectively remove the
-		index entries of the respective path at all non-null stages and add the given
-		blob as new stage null blob.
-
-		For each path there may only be one blob, otherwise a ValueError will be raised
-		claiming the path is already at stage 0.
-
-		:raise ValueError: if one of the blobs already existed at stage 0
-		:return: self
-
-		:note:
-			You will have to write the index manually once you are done, i.e.
-			index.resolve_blobs(blobs).write()
-		"""
-		for blob in iter_blobs:
-			stage_null_key = (blob.path, 0)
-			if stage_null_key in self.entries:
-				raise ValueError( "Path %r already exists at stage 0" % blob.path )
-			# END assert blob is not stage 0 already
-
-			# delete all possible stages
-			for stage in (1, 2, 3):
-				try:
-					del( self.entries[(blob.path, stage)])
-				except KeyError:
-					pass
-				# END ignore key errors
-			# END for each possible stage
-
-			self.entries[stage_null_key] = IndexEntry.from_blob(blob)
-		# END for each blob
-
-		return self
-
-	def update(self):
-		"""Reread the contents of our index file, discarding all cached information
-		we might have.
-
-		:note: This is a possibly dangerious operations as it will discard your changes
-			to index.entries
-		:return: self"""
-		self._delete_entries_cache()
-		# allows to lazily reread on demand
-		return self
-
-	def write_tree(self):
-		"""Writes this index to a corresponding Tree object into the repository's
-		object database and return it.
-		
-		:return: Tree object representing this index
-		:note: The tree will be written even if one or more objects the tree refers to 
-			does not yet exist in the object database. This could happen if you added
-			Entries to the index directly.
-		:raise ValueError: if there are no entries in the cache
-		:raise UnmergedEntriesError: """
-		# we obtain no lock as we just flush our contents to disk as tree
-		# If we are a new index, the entries access will load our data accordingly
-		# Needs delayed import as db.py import IndexFile as well
-		import git.db.py.mem
-		mdb = git.db.py.mem.PureMemoryDB()
-		entries = self._entries_sorted()
-		binsha, tree_items = write_tree_from_cache(entries, mdb, slice(0, len(entries)))
-		
-		# copy changed trees only
-		mdb.stream_copy(mdb.sha_iter(), self.repo.odb)
-		
-		
-		# note: additional deserialization could be saved if write_tree_from_cache
-		# would return sorted tree entries
-		root_tree = Tree(self.repo, binsha, path='')
-		root_tree._cache = tree_items
-		return root_tree
-		
-	def _process_diff_args(self, args):
-		try:
-			args.pop(args.index(self))
-		except IndexError:
-			pass
-		# END remove self
-		return args
-
-	def _to_relative_path(self, path):
-		""":return: Version of path relative to our git directory or raise ValueError
-		if it is not within our git direcotory"""
-		if not os.path.isabs(path):
-			return path
-		relative_path = path.replace(self.repo.working_tree_dir+os.sep, "")
-		if relative_path == path:
-			raise ValueError("Absolute path %r is not in git repository at %r" % (path,self.repo.working_tree_dir))
-		return relative_path
-
-	def _preprocess_add_items(self, items):
-		""" Split the items into two lists of path strings and BaseEntries. """
-		paths = list()
-		entries = list()
-
-		for item in items:
-			if isinstance(item, basestring):
-				paths.append(self._to_relative_path(item))
-			elif isinstance(item, (Blob, Submodule)):
-				entries.append(BaseIndexEntry.from_blob(item))
-			elif isinstance(item, BaseIndexEntry):
-				entries.append(item)
-			else:
-				raise TypeError("Invalid Type: %r" % item)
-		# END for each item
-		return (paths, entries)
-
-
-	@git_working_dir
-	def _store_path(self, filepath, fprogress):
-		"""Store file at filepath in the database and return the base index entry"""
-		st = os.lstat(filepath)		# handles non-symlinks as well
-		stream = None
-		if S_ISLNK(st.st_mode):
-			stream = StringIO(os.readlink(filepath))
-		else:
-			stream = open(filepath, 'rb')
-		# END handle stream
-		fprogress(filepath, False, filepath)
-		istream = self.repo.odb.store(IStream(Blob.type, st.st_size, stream))
-		fprogress(filepath, True, filepath)
-		return BaseIndexEntry((stat_mode_to_index_mode(st.st_mode), 
-							istream.binsha, 0, to_native_path_linux(filepath)))
-
-	@git_working_dir
-	def _entries_for_paths(self, paths, path_rewriter, fprogress):
-		entries_added = list()
-		if path_rewriter:
-			for path in paths:
-				abspath = os.path.abspath(path)
-				gitrelative_path = abspath[len(self.repo.working_tree_dir)+1:]
-				blob = Blob(self.repo, Blob.NULL_BIN_SHA, 
-							stat_mode_to_index_mode(os.stat(abspath).st_mode), 
-							to_native_path_linux(gitrelative_path))
-				entries.append(BaseIndexEntry.from_blob(blob))
-			# END for each path
-			del(paths[:])
-		# END rewrite paths
-
-		# HANDLE PATHS
-		assert len(entries_added) == 0
-		added_files = list()
-		for filepath in self._iter_expand_paths(paths):
-			entries_added.append(self._store_path(filepath, fprogress))
-		# END for each filepath
-		# END path handling
-		return entries_added
-
-
-	def add(self, items, force=True, fprogress=lambda *args: None, path_rewriter=None, 
-				write=True):
-		"""Add files from the working tree, specific blobs or BaseIndexEntries
-		to the index. 
-
-		:param items:
-			Multiple types of items are supported, types can be mixed within one call.
-			Different types imply a different handling. File paths may generally be
-			relative or absolute.
-
-			- path string
-				strings denote a relative or absolute path into the repository pointing to
-				an existing file, i.e. CHANGES, lib/myfile.ext, '/home/gitrepo/lib/myfile.ext'.
-
-				Paths provided like this must exist. When added, they will be written
-				into the object database.
-
-				PathStrings may contain globs, such as 'lib/__init__*' or can be directories
-				like 'lib', the latter ones will add all the files within the dirctory and
-				subdirectories.
-
-				This equals a straight git-add.
-
-				They are added at stage 0
-
-			- Blob or Submodule object
-				Blobs are added as they are assuming a valid mode is set.
-				The file they refer to may or may not exist in the file system, but
-				must be a path relative to our repository.
-
-				If their sha is null ( 40*0 ), their path must exist in the file system
-				relative to the git repository as an object will be created from 
-				the data at the path.
-				The handling now very much equals the way string paths are processed, except that
-				the mode you have set will be kept. This allows you to create symlinks
-				by settings the mode respectively and writing the target of the symlink
-				directly into the file. This equals a default Linux-Symlink which
-				is not dereferenced automatically, except that it can be created on
-				filesystems not supporting it as well.
-
-				Please note that globs or directories are not allowed in Blob objects.
-
-				They are added at stage 0
-
-			- BaseIndexEntry or type
-				Handling equals the one of Blob objects, but the stage may be
-				explicitly set. Please note that Index Entries require binary sha's.
-
-		:param force:
-			**CURRENTLY INEFFECTIVE**
-			If True, otherwise ignored or excluded files will be
-			added anyway.
-			As opposed to the git-add command, we enable this flag by default
-			as the API user usually wants the item to be added even though
-			they might be excluded.
-
-		:param fprogress:
-			Function with signature f(path, done=False, item=item) called for each
-			path to be added, one time once it is about to be added where done==False
-			and once after it was added where done=True.
-			item is set to the actual item we handle, either a Path or a BaseIndexEntry
-			Please note that the processed path is not guaranteed to be present
-			in the index already as the index is currently being processed.
-
-		:param path_rewriter:
-			Function with signature (string) func(BaseIndexEntry) function returning a path
-			for each passed entry which is the path to be actually recorded for the
-			object created from entry.path. This allows you to write an index which
-			is not identical to the layout of the actual files on your hard-disk.
-			If not None and ``items`` contain plain paths, these paths will be
-			converted to Entries beforehand and passed to the path_rewriter.
-			Please note that entry.path is relative to the git repository.
-
-		:param write:
-				If True, the index will be written once it was altered. Otherwise
-				the changes only exist in memory and are not available to git commands.
-		
-		:return:
-			List(BaseIndexEntries) representing the entries just actually added.
-
-		:raise OSError:
-			if a supplied Path did not exist. Please note that BaseIndexEntry
-			Objects that do not have a null sha will be added even if their paths
-			do not exist.
-		"""
-		# sort the entries into strings and Entries, Blobs are converted to entries
-		# automatically
-		# paths can be git-added, for everything else we use git-update-index
-		paths, entries = self._preprocess_add_items(items)
-		entries_added = list()
-		if paths:
-			entries_added.extend(self._entries_for_paths(paths, path_rewriter, fprogress))
-
-		# HANDLE ENTRIES
-		if entries:
-			null_mode_entries = [ e for e in entries if e.mode == 0 ]
-			if null_mode_entries:
-				raise ValueError("At least one Entry has a null-mode - please use index.remove to remove files for clarity")
-			# END null mode should be remove
-
-			# HANLDE ENTRY OBJECT CREATION
-			# create objects if required, otherwise go with the existing shas
-			null_entries_indices = [ i for i,e in enumerate(entries) if e.binsha == Object.NULL_BIN_SHA ]
-			if null_entries_indices:
-				for ei in null_entries_indices:
-					null_entry = entries[ei]
-					new_entry = self._store_path(null_entry.path, fprogress)
-					
-					# update null entry
-					entries[ei] = BaseIndexEntry((null_entry.mode, new_entry.binsha, null_entry.stage, null_entry.path))
-				# END for each entry index
-			# END null_entry handling
-
-			# REWRITE PATHS
-			# If we have to rewrite the entries, do so now, after we have generated
-			# all object sha's
-			if path_rewriter:
-				for i,e in enumerate(entries):
-					entries[i] = BaseIndexEntry((e.mode, e.binsha, e.stage, path_rewriter(e)))
-				# END for each entry
-			# END handle path rewriting
-
-			# just go through the remaining entries and provide progress info
-			for i, entry in enumerate(entries):
-				progress_sent = i in null_entries_indices
-				if not progress_sent:
-					fprogress(entry.path, False, entry)
-					fprogress(entry.path, True, entry)
-				# END handle progress
-			# END for each enty
-			entries_added.extend(entries)
-		# END if there are base entries
-
-		# FINALIZE
-		# add the new entries to this instance
-		for entry in entries_added:
-			self.entries[(entry.path, 0)] = IndexEntry.from_base(entry)
-			
-		if write:
-			self.write()
-		# END handle write
-		
-		return entries_added
-
-	def _items_to_rela_paths(self, items):
-		"""Returns a list of repo-relative paths from the given items which
-		may be absolute or relative paths, entries or blobs"""
-		paths = list()
-		for item in items:
-			if isinstance(item, (BaseIndexEntry,(Blob, Submodule))):
-				paths.append(self._to_relative_path(item.path))
-			elif isinstance(item, basestring):
-				paths.append(self._to_relative_path(item))
-			else:
-				raise TypeError("Invalid item type: %r" % item)
-		# END for each item
-		return paths
-
-	@post_clear_cache
-	@default_index
-	def remove(self, items, working_tree=False, **kwargs):
-		"""Remove the given items from the index and optionally from
-		the working tree as well.
-
-		:param items:
-			Multiple types of items are supported which may be be freely mixed.
-
-			- path string
-				Remove the given path at all stages. If it is a directory, you must
-				specify the r=True keyword argument to remove all file entries
-				below it. If absolute paths are given, they will be converted
-				to a path relative to the git repository directory containing
-				the working tree
-
-				The path string may include globs, such as *.c.
-
-			- Blob Object
-				Only the path portion is used in this case.
-
-			- BaseIndexEntry or compatible type
-				The only relevant information here Yis the path. The stage is ignored.
-
-		:param working_tree:
-			If True, the entry will also be removed from the working tree, physically
-			removing the respective file. This may fail if there are uncommited changes
-			in it.
-
-		:param kwargs:
-			Additional keyword arguments to be passed to git-rm, such
-			as 'r' to allow recurive removal of
-
-		:return:
-			List(path_string, ...) list of repository relative paths that have
-			been removed effectively.
-			This is interesting to know in case you have provided a directory or
-			globs. Paths are relative to the repository. """
-		args = list()
-		if not working_tree:
-			args.append("--cached")
-		args.append("--")
-
-		# preprocess paths
-		paths = self._items_to_rela_paths(items)
-		removed_paths = self.repo.git.rm(args, paths, **kwargs).splitlines()
-
-		# process output to gain proper paths
-		# rm 'path'
-		return [ p[4:-1] for p in removed_paths ]
-
-	@post_clear_cache
-	@default_index
-	def move(self, items, skip_errors=False, **kwargs):
-		"""Rename/move the items, whereas the last item is considered the destination of
-		the move operation. If the destination is a file, the first item ( of two )
-		must be a file as well. If the destination is a directory, it may be preceeded
-		by one or more directories or files.
-
-		The working tree will be affected in non-bare repositories.
-
-		:parma items:
-			Multiple types of items are supported, please see the 'remove' method
-			for reference.
-		:param skip_errors:
-			If True, errors such as ones resulting from missing source files will
-			be skpped.
-		:param kwargs:
-			Additional arguments you would like to pass to git-mv, such as dry_run
-			or force.
-
-		:return:List(tuple(source_path_string, destination_path_string), ...)
-			A list of pairs, containing the source file moved as well as its
-			actual destination. Relative to the repository root.
-
-		:raise ValueErorr: If only one item was given
-			GitCommandError: If git could not handle your request"""
-		args = list()
-		if skip_errors:
-			args.append('-k')
-
-		paths = self._items_to_rela_paths(items)
-		if len(paths) < 2:
-			raise ValueError("Please provide at least one source and one destination of the move operation")
-
-		was_dry_run = kwargs.pop('dry_run', kwargs.pop('n', None))
-		kwargs['dry_run'] = True
-
-		# first execute rename in dryrun so the command tells us what it actually does
-		# ( for later output )
-		out = list()
-		mvlines = self.repo.git.mv(args, paths, **kwargs).splitlines()
-
-		# parse result - first 0:n/2 lines are 'checking ', the remaining ones
-		# are the 'renaming' ones which we parse
-		for ln in xrange(len(mvlines)/2, len(mvlines)):
-			tokens = mvlines[ln].split(' to ')
-			assert len(tokens) == 2, "Too many tokens in %s" % mvlines[ln]
-
-			# [0] = Renaming x
-			# [1] = y
-			out.append((tokens[0][9:], tokens[1]))
-		# END for each line to parse
-
-		# either prepare for the real run, or output the dry-run result
-		if was_dry_run:
-			return out
-		# END handle dryrun
-
-
-		# now apply the actual operation
-		kwargs.pop('dry_run')
-		self.repo.git.mv(args, paths, **kwargs)
-
-		return out
-
-	def commit(self, message, parent_commits=None, head=True):
-		"""Commit the current default index file, creating a commit object.
-
-		For more information on the arguments, see tree.commit.
-		:note:
-			If you have manually altered the .entries member of this instance,
-			don't forget to write() your changes to disk beforehand.
-
-		:return:
-			Commit object representing the new commit"""
-		tree = self.write_tree()
-		return Commit.create_from_tree(self.repo, tree, message, parent_commits, head)
-
-	@classmethod
-	def _flush_stdin_and_wait(cls, proc, ignore_stdout = False):
-		proc.stdin.flush()
-		proc.stdin.close()
-		stdout = ''
-		if not ignore_stdout:
-			stdout = proc.stdout.read()
-		proc.stdout.close()
-		proc.wait()
-		return stdout
-
-	@default_index
-	def checkout(self, paths=None, force=False, fprogress=lambda *args: None, **kwargs):
-		"""Checkout the given paths or all files from the version known to the index into
-		the working tree.
-		
-		:note: Be sure you have written pending changes using the ``write`` method
-			in case you have altered the enties dictionary directly
-
-		:param paths:
-			If None, all paths in the index will be checked out. Otherwise an iterable
-			of relative or absolute paths or a single path pointing to files or directories
-			in the index is expected.
-
-		:param force:
-			If True, existing files will be overwritten even if they contain local modifications.
-			If False, these will trigger a CheckoutError.
-
-		:param fprogress:
-			see Index.add_ for signature and explanation.
-			The provided progress information will contain None as path and item if no
-			explicit paths are given. Otherwise progress information will be send
-			prior and after a file has been checked out
-
-		:param kwargs:
-			Additional arguments to be pasesd to git-checkout-index
-
-		:return:
-			iterable yielding paths to files which have been checked out and are
-			guaranteed to match the version stored in the index
-
-		:raise CheckoutError:
-			If at least one file failed to be checked out. This is a summary,
-			hence it will checkout as many files as it can anyway.
-			If one of files or directories do not exist in the index
-			( as opposed to the	 original git command who ignores them ).
-			Raise GitCommandError if error lines could not be parsed - this truly is
-			an exceptional state
-			
-		.. note:: The checkout is limited to checking out the files in the 
-			index. Files which are not in the index anymore and exist in 
-			the working tree will not be deleted. This behaviour is fundamentally
-			different to *head.checkout*, i.e. if you want git-checkout like behaviour, 
-			use head.checkout instead of index.checkout.
-			"""
-		args = ["--index"]
-		if force:
-			args.append("--force")
-
-		def handle_stderr(proc, iter_checked_out_files):
-			stderr = proc.stderr.read()
-			if not stderr:
-				return
-			# line contents:
-			# git-checkout-index: this already exists
-			failed_files = list()
-			failed_reasons = list()
-			unknown_lines = list()
-			endings = (' already exists', ' is not in the cache', ' does not exist at stage', ' is unmerged')
-			for line in stderr.splitlines():
-				if not line.startswith("git checkout-index: ") and not line.startswith("git-checkout-index: "):
-					is_a_dir = " is a directory"
-					unlink_issue = "unable to unlink old '"
-					already_exists_issue = ' already exists, no checkout'	# created by entry.c:checkout_entry(...)
-					if line.endswith(is_a_dir):
-						failed_files.append(line[:-len(is_a_dir)])
-						failed_reasons.append(is_a_dir)
-					elif line.startswith(unlink_issue):
-						failed_files.append(line[len(unlink_issue):line.rfind("'")])
-						failed_reasons.append(unlink_issue)
-					elif line.endswith(already_exists_issue):
-						failed_files.append(line[:-len(already_exists_issue)])
-						failed_reasons.append(already_exists_issue)
-					else:
-						unknown_lines.append(line)
-					continue
-				# END special lines parsing
-
-				for e in endings:
-					if line.endswith(e):
-						failed_files.append(line[20:-len(e)])
-						failed_reasons.append(e)
-						break
-					# END if ending matches
-				# END for each possible ending
-			# END for each line
-			if unknown_lines:
-				raise GitCommandError(("git-checkout-index", ), 128, stderr)
-			if failed_files:
-				valid_files = list(set(iter_checked_out_files) - set(failed_files))
-				raise CheckoutError("Some files could not be checked out from the index due to local modifications", failed_files, valid_files, failed_reasons)
-		# END stderr handler
-
-
-		if paths is None:
-			args.append("--all")
-			kwargs['as_process'] = 1
-			fprogress(None, False, None)
-			proc = self.repo.git.checkout_index(*args, **kwargs)
-			proc.wait()
-			fprogress(None, True, None)
-			rval_iter = ( e.path for e in self.entries.itervalues() )
-			handle_stderr(proc, rval_iter)
-			return rval_iter
-		else:
-			if isinstance(paths, basestring):
-				paths = [paths]
-
-			# make sure we have our entries loaded before we start checkout_index
-			# which will hold a lock on it. We try to get the lock as well during 
-			# our entries initialization
-			self.entries
-			
-			args.append("--stdin")
-			kwargs['as_process'] = True
-			kwargs['istream'] = subprocess.PIPE
-			proc = self.repo.git.checkout_index(args, **kwargs)
-			make_exc = lambda : GitCommandError(("git-checkout-index",)+tuple(args), 128, proc.stderr.read())
-			checked_out_files = list()
-
-			for path in paths:
-				co_path = to_native_path_linux(self._to_relative_path(path))
-				# if the item is not in the index, it could be a directory
-				path_is_directory = False
-
-				try:
-					self.entries[(co_path, 0)]
-				except KeyError:
-					dir = co_path
-					if not dir.endswith('/'):
-						dir += '/'
-					for entry in self.entries.itervalues():
-						if entry.path.startswith(dir):
-							p = entry.path
-							self._write_path_to_stdin(proc, p, p, make_exc, 
-														fprogress, read_from_stdout=False)
-							checked_out_files.append(p)
-							path_is_directory = True
-						# END if entry is in directory
-					# END for each entry
-				# END path exception handlnig
-
-				if not path_is_directory:
-					self._write_path_to_stdin(proc, co_path, path, make_exc, 
-												fprogress, read_from_stdout=False)
-					checked_out_files.append(co_path)
-				# END path is a file
-			# END for each path
-			self._flush_stdin_and_wait(proc, ignore_stdout=True)
-
-			handle_stderr(proc, checked_out_files)
-			return checked_out_files
-		# END paths handling
-		assert "Should not reach this point"
-
-	@default_index
-	def reset(self, commit='HEAD', working_tree=False, paths=None, head=False, **kwargs):
-		"""Reset the index to reflect the tree at the given commit. This will not
-		adjust our HEAD reference as opposed to HEAD.reset by default.
-
-		:param commit:
-			Revision, Reference or Commit specifying the commit we should represent.
-			If you want to specify a tree only, use IndexFile.from_tree and overwrite
-			the default index.
-
-		:param working_tree:
-			If True, the files in the working tree will reflect the changed index.
-			If False, the working tree will not be touched
-			Please note that changes to the working copy will be discarded without
-			warning !
-			
-		:param head:
-			If True, the head will be set to the given commit. This is False by default,
-			but if True, this method behaves like HEAD.reset.
-			
-		:param paths: if given as an iterable of absolute or repository-relative paths,
-			only these will be reset to their state at the given commit'ish.
-			The paths need to exist at the commit, otherwise an exception will be 
-			raised.
-
-		:param kwargs:
-			Additional keyword arguments passed to git-reset
-			
-		.. note:: IndexFile.reset, as opposed to HEAD.reset, will not delete anyfiles
-			in order to maintain a consistent working tree. Instead, it will just
-			checkout the files according to their state in the index.
-			If you want git-reset like behaviour, use *HEAD.reset* instead.
-
-		:return: self """
-		# what we actually want to do is to merge the tree into our existing
-		# index, which is what git-read-tree does
-		new_inst = type(self).from_tree(self.repo, commit)
-		if not paths:
-			self.entries = new_inst.entries
-		else:
-			nie = new_inst.entries
-			for path in paths:
-				path = self._to_relative_path(path)
-				try:
-					key = entry_key(path, 0)
-					self.entries[key] = nie[key]
-				except KeyError:
-					# if key is not in theirs, it musn't be in ours
-					try:
-						del(self.entries[key])
-					except KeyError:
-						pass
-					# END handle deletion keyerror
-				# END handle keyerror
-			# END for each path
-		# END handle paths
-		self.write()
-		
-		if working_tree:
-			self.checkout(paths=paths, force=True)
-		# END handle working tree
-		
-		if head:
-			self.repo.head.set_commit(self.repo.commit(commit), logmsg="%s: Updating HEAD" % commit)
-		# END handle head change
-
-		return self
-
-	@default_index
-	def diff(self, other=diff.Diffable.Index, paths=None, create_patch=False, **kwargs):
-		"""Diff this index against the working copy or a Tree or Commit object
-
-		For a documentation of the parameters and return values, see
-		Diffable.diff
-
-		:note:
-			Will only work with indices that represent the default git index as
-			they have not been initialized with a stream.
-		"""
-		# index against index is always empty
-		if other is self.Index:
-			return diff.DiffIndex()
-
-		# index against anything but None is a reverse diff with the respective
-		# item. Handle existing -R flags properly. Transform strings to the object
-		# so that we can call diff on it
-		if isinstance(other, basestring):
-			other = self.repo.rev_parse(other)
-		# END object conversion
-
-		if isinstance(other, Object):
-			# invert the existing R flag
-			cur_val = kwargs.get('R', False)
-			kwargs['R'] = not cur_val
-			return other.diff(self.Index, paths, create_patch, **kwargs)
-		# END diff against other item handlin
-
-		# if other is not None here, something is wrong
-		if other is not None:
-			raise ValueError( "other must be None, Diffable.Index, a Tree or Commit, was %r" % other )
-
-		# diff against working copy - can be handled by superclass natively
-		return super(IndexFile, self).diff(other, paths, create_patch, **kwargs)
->>>>>>> 4d4138c1
+        return super(IndexFile, self).diff(other, paths, create_patch, **kwargs)