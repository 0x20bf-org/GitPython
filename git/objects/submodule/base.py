# Copyright (C) 2010, 2011 Sebastian Thiel (byronimo@gmail.com) and contributors
#
# This module is part of GitDB and is released under
# the New BSD License: http://www.opensource.org/licenses/bsd-license.php
from git.util import RepoAliasMixin
import util
from util import (
    mkhead,
    sm_name,
    sm_section,
    unbare_repo,
    SubmoduleConfigParser,
    find_first_remote_branch
)
from git.objects.util import Traversable
from StringIO import StringIO                   # need a dict to set bloody .name field
from git.util import (
    Iterable,
    join_path_native,
    to_native_path_linux,
    rmtree
)

from git.db.interface import RemoteProgress

from git.config import SectionConstraint
from git.exc import (
    InvalidGitRepositoryError,
    NoSuchPathError
)

import stat
import git          # we use some types indirectly to prevent cyclic imports !

import os
import sys
import time

__all__ = ["Submodule", "UpdateProgress"]


class UpdateProgress(RemoteProgress):

    """Class providing detailed progress information to the caller who should 
    derive from it and implement the ``update(...)`` message"""
    CLONE, FETCH, UPDWKTREE = [1 << x for x in range(RemoteProgress._num_op_codes, RemoteProgress._num_op_codes + 3)]
    _num_op_codes = RemoteProgress._num_op_codes + 3

    __slots__ = tuple()


BEGIN = UpdateProgress.BEGIN
END = UpdateProgress.END
CLONE = UpdateProgress.CLONE
FETCH = UpdateProgress.FETCH
UPDWKTREE = UpdateProgress.UPDWKTREE


# IndexObject comes via util module, its a 'hacky' fix thanks to pythons import
# mechanism which cause plenty of trouble of the only reason for packages and
# modules is refactoring - subpackages shoudn't depend on parent packages
class Submodule(util.IndexObject, Iterable, Traversable, RepoAliasMixin):
<<<<<<< HEAD

    """Implements access to a git submodule. They are special in that their sha
    represents a commit in the submodule's repository which is to be checked out
    at the path of this instance. 
    The submodule type does not have a string type associated with it, as it exists
    solely as a marker in the tree and index.

    All methods work in bare and non-bare repositories."""

    _id_attribute_ = "name"
    k_modules_file = '.gitmodules'
    k_head_option = 'branch'
    k_head_default = 'master'
    k_default_mode = stat.S_IFDIR | stat.S_IFLNK        # submodules are directories with link-status

    # this is a bogus type for base class compatability
    type = 'submodule'

    # this type doesn't really have a type id
    type_id = 0

    __slots__ = ('_parent_commit', '_url', '_branch_path', '_name', '__weakref__')
    _cache_attrs = ('path', '_url', '_branch_path')

    def __init__(self, repo, binsha, mode=None, path=None, name=None, parent_commit=None, url=None, branch_path=None):
        """Initialize this instance with its attributes. We only document the ones 
        that differ from ``IndexObject``

        :param repo: Our parent repository
        :param binsha: binary sha referring to a commit in the remote repository, see url parameter
        :param parent_commit: a Commit object instance, see set_parent_commit() for more information
        :param url: The url to the remote repository which is the submodule
        :param branch_path: full (relative) path to ref to checkout when cloning the remote repository"""
        super(Submodule, self).__init__(repo, binsha, mode, path)
        self.size = 0
        if parent_commit is not None:
            self._parent_commit = parent_commit
        if url is not None:
            self._url = url
        if branch_path is not None:
            assert isinstance(branch_path, basestring)
            self._branch_path = branch_path
        if name is not None:
            self._name = name

    def _set_cache_(self, attr):
        if attr == '_parent_commit':
            # set a default value, which is the root tree of the current head
            self._parent_commit = self.repo.commit()
        elif attr in ('path', '_url', '_branch_path'):
            reader = self.config_reader()
            # default submodule values
            self.path = reader.get_value('path')
            self._url = reader.get_value('url')
            # git-python extension values - optional
            self._branch_path = reader.get_value(self.k_head_option, git.Head.to_full_path(self.k_head_default))
        elif attr == '_name':
            raise AttributeError("Cannot retrieve the name of a submodule if it was not set initially")
        else:
            super(Submodule, self)._set_cache_(attr)
        # END handle attribute name

    def _get_intermediate_items(self, item):
        """:return: all the submodules of our module repository"""
        try:
            return type(self).list_items(item.module())
        except InvalidGitRepositoryError:
            return list()
        # END handle intermeditate items

    def __eq__(self, other):
        """Compare with another submodule"""
        # we may only compare by name as this should be the ID they are hashed with
        # Otherwise this type wouldn't be hashable
        # return self.path == other.path and self.url == other.url and super(Submodule, self).__eq__(other)
        return self._name == other._name

    def __ne__(self, other):
        """Compare with another submodule for inequality"""
        return not (self == other)

    def __hash__(self):
        """Hash this instance using its logical id, not the sha"""
        return hash(self._name)

    def __str__(self):
        return self._name

    def __repr__(self):
        return "git.%s(name=%s, path=%s, url=%s, branch_path=%s)" % (type(self).__name__, self._name, self.path, self.url, self.branch_path)

    @classmethod
    def _config_parser(cls, repo, parent_commit, read_only):
        """:return: Config Parser constrained to our submodule in read or write mode
        :raise IOError: If the .gitmodules file cannot be found, either locally or in the repository
            at the given parent commit. Otherwise the exception would be delayed until the first 
            access of the config parser"""
        parent_matches_head = repo.head.commit == parent_commit
        if not repo.bare and parent_matches_head:
            fp_module = cls.k_modules_file
            fp_module_path = os.path.join(repo.working_tree_dir, fp_module)
            if not os.path.isfile(fp_module_path):
                raise IOError("%s file was not accessible" % fp_module_path)
            # END handle existance
            fp_module = fp_module_path
        else:
            try:
                fp_module = cls._sio_modules(parent_commit)
            except KeyError:
                raise IOError("Could not find %s file in the tree of parent commit %s" %
                              (cls.k_modules_file, parent_commit))
            # END handle exceptions
        # END handle non-bare working tree

        if not read_only and (repo.bare or not parent_matches_head):
            raise ValueError("Cannot write blobs of 'historical' submodule configurations")
        # END handle writes of historical submodules

        return SubmoduleConfigParser(fp_module, read_only=read_only)

    def _clear_cache(self):
        # clear the possibly changed values
        for name in self._cache_attrs:
            try:
                delattr(self, name)
            except AttributeError:
                pass
            # END try attr deletion
        # END for each name to delete

    @classmethod
    def _sio_modules(cls, parent_commit):
        """:return: Configuration file as StringIO - we only access it through the respective blob's data"""
        sio = StringIO(parent_commit.tree[cls.k_modules_file].data_stream.read())
        sio.name = cls.k_modules_file
        return sio

    def _config_parser_constrained(self, read_only):
        """:return: Config Parser constrained to our submodule in read or write mode"""
        parser = self._config_parser(self.repo, self._parent_commit, read_only)
        parser.set_submodule(self)
        return SectionConstraint(parser, sm_section(self.name))

    #{ Edit Interface

    @classmethod
    def add(cls, repo, name, path, url=None, branch=None, no_checkout=False,  repoType=None):
        """Add a new submodule to the given repository. This will alter the index
        as well as the .gitmodules file, but will not create a new commit.
        If the submodule already exists, no matter if the configuration differs
        from the one provided, the existing submodule will be returned.

        :param repo: Repository instance which should receive the submodule
        :param name: The name/identifier for the submodule
        :param path: repository-relative or absolute path at which the submodule 
            should be located
            It will be created as required during the repository initialization.
        :param url: git-clone compatible URL, see git-clone reference for more information
            If None, the repository is assumed to exist, and the url of the first
            remote is taken instead. This is useful if you want to make an existing
            repository a submodule of anotherone.
        :param branch: name of branch at which the submodule should (later) be checked out.
            The given branch must exist in the remote repository, and will be checked
            out locally as a tracking branch.
            It will only be written into the configuration if it not None, which is
            when the checked out branch will be the one the remote HEAD pointed to.
            The result you get in these situation is somewhat fuzzy, and it is recommended
            to specify at least 'master' here.
            Examples are 'master' or 'feature/new'
        :param no_checkout: if True, and if the repository has to be cloned manually, 
            no checkout will be performed
        :param repoType: The repository type to use. It must provide the clone_from method.
            If None, the default implementation is used.
        :return: The newly created submodule instance
        :note: works atomically, such that no change will be done if the repository
            update fails for instance"""
        if repo.bare:
            raise InvalidGitRepositoryError("Cannot add submodules to bare repositories")
        # END handle bare repos

        repoType = repoType or git.Repo

        path = to_native_path_linux(path)
        if path.endswith('/'):
            path = path[:-1]
        # END handle trailing slash

        # assure we never put backslashes into the url, as some operating systems
        # like it ...
        if url != None:
            url = to_native_path_linux(url)
        # END assure url correctness

        # INSTANTIATE INTERMEDIATE SM
        sm = cls(repo, cls.NULL_BIN_SHA, cls.k_default_mode, path, name)
        if sm.exists():
            # reretrieve submodule from tree
            try:
                return repo.head.commit.tree[path]
            except KeyError:
                # could only be in index
                index = repo.index
                entry = index.entries[index.entry_key(path, 0)]
                sm.binsha = entry.binsha
                return sm
            # END handle exceptions
        # END handle existing

        # fake-repo - we only need the functionality on the branch instance
        br = git.Head(repo, git.Head.to_full_path(str(branch) or cls.k_head_default))
        has_module = sm.module_exists()
        branch_is_default = branch is None
        if has_module and url is not None:
            if url not in [r.url for r in sm.module().remotes]:
                raise ValueError(
                    "Specified URL '%s' does not match any remote url of the repository at '%s'" % (url, sm.abspath))
            # END check url
        # END verify urls match

        mrepo = None
        if url is None:
            if not has_module:
                raise ValueError("A URL was not given and existing repository did not exsit at %s" % path)
            # END check url
            mrepo = sm.module()
            urls = [r.url for r in mrepo.remotes]
            if not urls:
                raise ValueError("Didn't find any remote url in repository at %s" % sm.abspath)
            # END verify we have url
            url = urls[0]
        else:
            # clone new repo
            kwargs = {'n': no_checkout}
            if not branch_is_default:
                kwargs['b'] = br.name
            # END setup checkout-branch
            mrepo = repoType.clone_from(url, path, **kwargs)
        # END verify url

        # update configuration and index
        index = sm.repo.index
        writer = sm.config_writer(index=index, write=False)
        writer.set_value('url', url)
        writer.set_value('path', path)

        sm._url = url
        if not branch_is_default:
            # store full path
            writer.set_value(cls.k_head_option, br.path)
            sm._branch_path = br.path
        # END handle path
        del(writer)

        # we deliberatly assume that our head matches our index !
        pcommit = repo.head.commit
        sm._parent_commit = pcommit
        sm.binsha = mrepo.head.commit.binsha
        index.add([sm], write=True)

        return sm

    def update(self, recursive=False, init=True, to_latest_revision=False, progress=None,
               dry_run=False, ):
        """Update the repository of this submodule to point to the checkout
        we point at with the binsha of this instance.

        :param recursive: if True, we will operate recursively and update child-
            modules as well.
        :param init: if True, the module repository will be cloned into place if necessary
        :param to_latest_revision: if True, the submodule's sha will be ignored during checkout.
            Instead, the remote will be fetched, and the local tracking branch updated.
            This only works if we have a local tracking branch, which is the case
            if the remote repository had a master branch, or of the 'branch' option 
            was specified for this submodule and the branch existed remotely
        :param progress: UpdateProgress instance or None of no progress should be shown
        :param dry_run: if True, the operation will only be simulated, but not performed.
            All performed operations are read-only
        :note: does nothing in bare repositories
        :note: method is definitely not atomic if recurisve is True
        :return: self"""
        if self.repo.bare:
            return self
        # END pass in bare mode

        if progress is None:
            progress = UpdateProgress()
        # END handle progress
        prefix = ''
        if dry_run:
            prefix = "DRY-RUN: "
        # END handle prefix

        # to keep things plausible in dry-run mode
        if dry_run:
            mrepo = None
        # END init mrepo

        # ASSURE REPO IS PRESENT AND UPTODATE
        #####################################
        try:
            mrepo = self.module()
            rmts = mrepo.remotes
            len_rmts = len(rmts)
            for i, remote in enumerate(rmts):
                op = FETCH
                if i == 0:
                    op |= BEGIN
                # END handle start

                progress.update(op, i, len_rmts, prefix + "Fetching remote %s of submodule %r" % (remote, self.name))
                #===============================
                if not dry_run:
                    remote.fetch(progress=progress)
                # END handle dry-run
                #===============================
                if i == len_rmts - 1:
                    op |= END
                # END handle end
                progress.update(op, i, len_rmts, prefix + "Done fetching remote of submodule %r" % self.name)
            # END fetch new data
        except InvalidGitRepositoryError:
            if not init:
                return self
            # END early abort if init is not allowed

            # there is no git-repository yet - but delete empty paths
            module_path = join_path_native(self.repo.working_tree_dir, self.path)
            if not dry_run and os.path.isdir(module_path):
                try:
                    os.rmdir(module_path)
                except OSError:
                    raise OSError("Module directory at %r does already exist and is non-empty" % module_path)
                # END handle OSError
            # END handle directory removal

            # don't check it out at first - nonetheless it will create a local
            # branch according to the remote-HEAD if possible
            progress.update(BEGIN | CLONE, 0, 1, prefix + "Cloning %s to %s in submodule %r" %
                            (self.url, module_path, self.name))
            if not dry_run:
                mrepo = type(self.repo).clone_from(self.url, module_path, n=True)
            # END handle dry-run
            progress.update(END | CLONE, 0, 1, prefix + "Done cloning to %s" % module_path)

            if not dry_run:
                # see whether we have a valid branch to checkout
                try:
                    # find  a remote which has our branch - we try to be flexible
                    remote_branch = find_first_remote_branch(mrepo.remotes, self.branch_name)
                    local_branch = mkhead(mrepo, self.branch_path)

                    # have a valid branch, but no checkout - make sure we can figure
                    # that out by marking the commit with a null_sha
                    local_branch.set_object(util.Object(mrepo, self.NULL_BIN_SHA))
                    # END initial checkout + branch creation

                    # make sure HEAD is not detached
                    mrepo.head.set_reference(local_branch, logmsg="submodule: attaching head to %s" % local_branch)
                    mrepo.head.ref.set_tracking_branch(remote_branch)
                except IndexError:
                    print >> sys.stderr, "Warning: Failed to checkout tracking branch %s" % self.branch_path
                # END handle tracking branch

                # NOTE: Have to write the repo config file as well, otherwise
                # the default implementation will be offended and not update the repository
                # Maybe this is a good way to assure it doesn't get into our way, but
                # we want to stay backwards compatible too ... . Its so redundant !
                self.repo.config_writer().set_value(sm_section(self.name), 'url', self.url)
            # END handle dry_run
        # END handle initalization

        # DETERMINE SHAS TO CHECKOUT
        ############################
        binsha = self.binsha
        hexsha = self.hexsha
        if mrepo is not None:
            # mrepo is only set if we are not in dry-run mode or if the module existed
            is_detached = mrepo.head.is_detached
        # END handle dry_run

        if mrepo is not None and to_latest_revision:
            msg_base = "Cannot update to latest revision in repository at %r as " % mrepo.working_dir
            if not is_detached:
                rref = mrepo.head.ref.tracking_branch()
                if rref is not None:
                    rcommit = rref.commit
                    binsha = rcommit.binsha
                    hexsha = rcommit.hexsha
                else:
                    print >> sys.stderr, "%s a tracking branch was not set for local branch '%s'" % (
                        msg_base, mrepo.head.ref)
                # END handle remote ref
            else:
                print >> sys.stderr, "%s there was no local tracking branch" % msg_base
            # END handle detached head
        # END handle to_latest_revision option

        # update the working tree
        # handles dry_run
        if mrepo is not None and mrepo.head.commit.binsha != binsha:
            progress.update(BEGIN | UPDWKTREE, 0, 1, prefix +
                            "Updating working tree at %s for submodule %r to revision %s" % (self.path, self.name, hexsha))
            if not dry_run:
                if is_detached:
                    # NOTE: for now we force, the user is no supposed to change detached
                    # submodules anyway. Maybe at some point this becomes an option, to
                    # properly handle user modifications - see below for future options
                    # regarding rebase and merge.
                    mrepo.git.checkout(hexsha, force=True)
                else:
                    # TODO: allow to specify a rebase, merge, or reset
                    # TODO: Warn if the hexsha forces the tracking branch off the remote
                    # branch - this should be prevented when setting the branch option
                    mrepo.head.reset(hexsha, index=True, working_tree=True)
                # END handle checkout
            # END handle dry_run
            progress.update(END | UPDWKTREE, 0, 1, prefix + "Done updating working tree for submodule %r" % self.name)
        # END update to new commit only if needed

        # HANDLE RECURSION
        ##################
        if recursive:
            # in dry_run mode, the module might not exist
            if mrepo is not None:
                for submodule in self.iter_items(self.module()):
                    submodule.update(recursive, init, to_latest_revision, progress=progress, dry_run=dry_run)
                # END handle recursive update
            # END handle dry run
        # END for each submodule

        return self

    @unbare_repo
    def move(self, module_path, configuration=True, module=True):
        """Move the submodule to a another module path. This involves physically moving
        the repository at our current path, changing the configuration, as well as
        adjusting our index entry accordingly.

        :param module_path: the path to which to move our module, given as
            repository-relative path. Intermediate directories will be created
            accordingly. If the path already exists, it must be empty.
            Trailling (back)slashes are removed automatically
        :param configuration: if True, the configuration will be adjusted to let 
            the submodule point to the given path.
        :param module: if True, the repository managed by this submodule
            will be moved, not the configuration. This will effectively 
            leave your repository in an inconsistent state unless the configuration
            and index already point to the target location.
        :return: self
        :raise ValueError: if the module path existed and was not empty, or was a file
        :note: Currently the method is not atomic, and it could leave the repository
            in an inconsistent state if a sub-step fails for some reason
        """
        if module + configuration < 1:
            raise ValueError("You must specify to move at least the module or the configuration of the submodule")
        # END handle input

        module_path = to_native_path_linux(module_path)
        if module_path.endswith('/'):
            module_path = module_path[:-1]
        # END handle trailing slash

        # VERIFY DESTINATION
        if module_path == self.path:
            return self
        # END handle no change

        dest_path = join_path_native(self.repo.working_tree_dir, module_path)
        if os.path.isfile(dest_path):
            raise ValueError("Cannot move repository onto a file: %s" % dest_path)
        # END handle target files

        index = self.repo.index
        tekey = index.entry_key(module_path, 0)
        # if the target item already exists, fail
        if configuration and tekey in index.entries:
            raise ValueError("Index entry for target path did alredy exist")
        # END handle index key already there

        # remove existing destination
        if module:
            if os.path.exists(dest_path):
                if len(os.listdir(dest_path)):
                    raise ValueError("Destination module directory was not empty")
                # END handle non-emptyness

                if os.path.islink(dest_path):
                    os.remove(dest_path)
                else:
                    os.rmdir(dest_path)
                # END handle link
            else:
                # recreate parent directories
                # NOTE: renames() does that now
                pass
            # END handle existance
        # END handle module

        # move the module into place if possible
        cur_path = self.abspath
        renamed_module = False
        if module and os.path.exists(cur_path):
            os.renames(cur_path, dest_path)
            renamed_module = True
        # END move physical module

        # rename the index entry - have to manipulate the index directly as
        # git-mv cannot be used on submodules ... yeah
        try:
            if configuration:
                try:
                    ekey = index.entry_key(self.path, 0)
                    entry = index.entries[ekey]
                    del(index.entries[ekey])
                    nentry = git.IndexEntry(entry[:3] + (module_path,) + entry[4:])
                    index.entries[tekey] = nentry
                except KeyError:
                    raise InvalidGitRepositoryError("Submodule's entry at %r did not exist" % (self.path))
                # END handle submodule doesn't exist

                # update configuration
                writer = self.config_writer(index=index)        # auto-write
                writer.set_value('path', module_path)
                self.path = module_path
                del(writer)
            # END handle configuration flag
        except Exception:
            if renamed_module:
                os.renames(dest_path, cur_path)
            # END undo module renaming
            raise
        # END handle undo rename

        return self

    @unbare_repo
    def remove(self, module=True, force=False, configuration=True, dry_run=False):
        """Remove this submodule from the repository. This will remove our entry
        from the .gitmodules file and the entry in the .git/config file.

        :param module: If True, the module we point to will be deleted 
            as well. If the module is currently on a commit which is not part 
            of any branch in the remote, if the currently checked out branch 
            working tree, or untracked files,
            is ahead of its tracking branch,  if you have modifications in the
            In case the removal of the repository fails for these reasons, the 
            submodule status will not have been altered.
            If this submodule has child-modules on its own, these will be deleted
            prior to touching the own module.
        :param force: Enforces the deletion of the module even though it contains 
            modifications. This basically enforces a brute-force file system based
            deletion.
        :param configuration: if True, the submodule is deleted from the configuration, 
            otherwise it isn't. Although this should be enabled most of the times, 
            this flag enables you to safely delete the repository of your submodule.
        :param dry_run: if True, we will not actually do anything, but throw the errors
            we would usually throw
        :return: self
        :note: doesn't work in bare repositories
        :raise InvalidGitRepositoryError: thrown if the repository cannot be deleted
        :raise OSError: if directories or files could not be removed"""
        if not (module + configuration):
            raise ValueError("Need to specify to delete at least the module, or the configuration")
        # END handle params

        # DELETE MODULE REPOSITORY
        ##########################
        if module and self.module_exists():
            if force:
                # take the fast lane and just delete everything in our module path
                # TODO: If we run into permission problems, we have a highly inconsistent
                # state. Delete the .git folders last, start with the submodules first
                mp = self.abspath
                method = None
                if os.path.islink(mp):
                    method = os.remove
                elif os.path.isdir(mp):
                    method = rmtree
                elif os.path.exists(mp):
                    raise AssertionError("Cannot forcibly delete repository as it was neither a link, nor a directory")
                # END handle brutal deletion
                if not dry_run:
                    assert method
                    method(mp)
                # END apply deletion method
            else:
                # verify we may delete our module
                mod = self.module()
                if mod.is_dirty(untracked_files=True):
                    raise InvalidGitRepositoryError(
                        "Cannot delete module at %s with any modifications, unless force is specified" % mod.working_tree_dir)
                # END check for dirt

                # figure out whether we have new commits compared to the remotes
                # NOTE: If the user pulled all the time, the remote heads might
                # not have been updated, so commits coming from the remote look
                # as if they come from us. But we stay strictly read-only and
                # don't fetch beforhand.
                for remote in mod.remotes:
                    num_branches_with_new_commits = 0
                    rrefs = remote.refs
                    for rref in rrefs:
                        num_branches_with_new_commits = len(mod.git.cherry(rref)) != 0
                    # END for each remote ref
                    # not a single remote branch contained all our commits
                    if num_branches_with_new_commits == len(rrefs):
                        raise InvalidGitRepositoryError(
                            "Cannot delete module at %s as there are new commits" % mod.working_tree_dir)
                    # END handle new commits
                    # have to manually delete references as python's scoping is
                    # not existing, they could keep handles open ( on windows this is a problem )
                    if len(rrefs):
                        del(rref)
                    # END handle remotes
                    del(rrefs)
                    del(remote)
                # END for each remote

                # gently remove all submodule repositories
                for sm in self.children():
                    sm.remove(module=True, force=False, configuration=False, dry_run=dry_run)
                    del(sm)
                # END for each child-submodule

                # finally delete our own submodule
                if not dry_run:
                    wtd = mod.working_tree_dir
                    del(mod)        # release file-handles (windows)
                    rmtree(wtd)
                # END delete tree if possible
            # END handle force
        # END handle module deletion

        # DELETE CONFIGURATION
        ######################
        if configuration and not dry_run:
            # first the index-entry
            index = self.repo.index
            try:
                del(index.entries[index.entry_key(self.path, 0)])
            except KeyError:
                pass
            # END delete entry
            index.write()

            # now git config - need the config intact, otherwise we can't query
            # inforamtion anymore
            self.repo.config_writer().remove_section(sm_section(self.name))
            self.config_writer().remove_section()
        # END delete configuration

        # void our data not to delay invalid access
        self._clear_cache()

        return self

    def set_parent_commit(self, commit, check=True):
        """Set this instance to use the given commit whose tree is supposed to 
        contain the .gitmodules blob.

        :param commit: Commit'ish reference pointing at the root_tree
        :param check: if True, relatively expensive checks will be performed to verify
            validity of the submodule.
        :raise ValueError: if the commit's tree didn't contain the .gitmodules blob.
        :raise ValueError: if the parent commit didn't store this submodule under the
            current path
        :return: self"""
        pcommit = self.repo.commit(commit)
        pctree = pcommit.tree
        if self.k_modules_file not in pctree:
            raise ValueError("Tree of commit %s did not contain the %s file" % (commit, self.k_modules_file))
        # END handle exceptions

        prev_pc = self._parent_commit
        self._parent_commit = pcommit

        if check:
            parser = self._config_parser(self.repo, self._parent_commit, read_only=True)
            if not parser.has_section(sm_section(self.name)):
                self._parent_commit = prev_pc
                raise ValueError("Submodule at path %r did not exist in parent commit %s" % (self.path, commit))
            # END handle submodule did not exist
        # END handle checking mode

        # update our sha, it could have changed
        self.binsha = pctree[self.path].binsha

        self._clear_cache()

        return self

    @unbare_repo
    def config_writer(self, index=None, write=True):
        """:return: a config writer instance allowing you to read and write the data
        belonging to this submodule into the .gitmodules file.

        :param index: if not None, an IndexFile instance which should be written.
            defaults to the index of the Submodule's parent repository.
        :param write: if True, the index will be written each time a configuration
            value changes.
        :note: the parameters allow for a more efficient writing of the index, 
            as you can pass in a modified index on your own, prevent automatic writing, 
            and write yourself once the whole operation is complete
        :raise ValueError: if trying to get a writer on a parent_commit which does not
            match the current head commit
        :raise IOError: If the .gitmodules file/blob could not be read"""
        writer = self._config_parser_constrained(read_only=False)
        if index is not None:
            writer.config._index = index
        writer.config._auto_write = write
        return writer

    #} END edit interface

    #{ Query Interface

    @unbare_repo
    def module(self, repoType=None):
        """:return: Repository instance initialized from the repository at our submodule path
        :param repoType: The type of repository to be created. It must be possible to instatiate it
            from a single repository path.
            If None, a default repository type will be used
        :raise InvalidGitRepositoryError: if a repository was not available. This could 
            also mean that it was not yet initialized"""
        # late import to workaround circular dependencies
        module_path = self.abspath
        repoType = repoType or git.Repo

        try:
            repo = repoType(module_path)
            if repo != self.repo:
                return repo
            # END handle repo uninitialized
        except (InvalidGitRepositoryError, NoSuchPathError):
            raise InvalidGitRepositoryError("No valid repository at %s" % self.path)
        else:
            raise InvalidGitRepositoryError("Repository at %r was not yet checked out" % module_path)
        # END handle exceptions

    def module_exists(self):
        """:return: True if our module exists and is a valid git repository. See module() method"""
        try:
            self.module()
            return True
        except Exception:
            return False
        # END handle exception

    def exists(self):
        """
        :return: True if the submodule exists, False otherwise. Please note that
            a submodule may exist (in the .gitmodules file) even though its module
            doesn't exist"""
        # keep attributes for later, and restore them if we have no valid data
        # this way we do not actually alter the state of the object
        loc = locals()
        for attr in self._cache_attrs:
            if hasattr(self, attr):
                loc[attr] = getattr(self, attr)
            # END if we have the attribute cache
        # END for each attr
        self._clear_cache()

        try:
            try:
                self.path
                return True
            except Exception:
                return False
            # END handle exceptions
        finally:
            for attr in self._cache_attrs:
                if attr in loc:
                    setattr(self, attr, loc[attr])
                # END if we have a cache
            # END reapply each attribute
        # END handle object state consistency

    @property
    def branch(self):
        """:return: The branch instance that we are to checkout
        :raise InvalidGitRepositoryError: if our module is not yet checked out"""
        return mkhead(self.module(), self._branch_path)

    @property
    def branch_path(self):
        """
        :return: full (relative) path as string to the branch we would checkout
            from the remote and track"""
        return self._branch_path

    @property
    def branch_name(self):
        """:return: the name of the branch, which is the shortest possible branch name"""
        # use an instance method, for this we create a temporary Head instance
        # which uses a repository that is available at least ( it makes no difference )
        return git.Head(self.repo, self._branch_path).name

    @property
    def url(self):
        """:return: The url to the repository which our module-repository refers to"""
        return self._url

    @property
    def parent_commit(self):
        """:return: Commit instance with the tree containing the .gitmodules file
        :note: will always point to the current head's commit if it was not set explicitly"""
        return self._parent_commit

    @property
    def name(self):
        """:return: The name of this submodule. It is used to identify it within the 
            .gitmodules file.
        :note: by default, the name is the path at which to find the submodule, but
            in git-python it should be a unique identifier similar to the identifiers
            used for remotes, which allows to change the path of the submodule
            easily
        """
        return self._name

    def config_reader(self):
        """
        :return: ConfigReader instance which allows you to qurey the configuration values
            of this submodule, as provided by the .gitmodules file
        :note: The config reader will actually read the data directly from the repository
            and thus does not need nor care about your working tree.
        :note: Should be cached by the caller and only kept as long as needed
        :raise IOError: If the .gitmodules file/blob could not be read"""
        return self._config_parser_constrained(read_only=True)

    def children(self):
        """
        :return: IterableList(Submodule, ...) an iterable list of submodules instances
            which are children of this submodule or 0 if the submodule is not checked out"""
        return self._get_intermediate_items(self)

    #} END query interface

    #{ Iterable Interface

    @classmethod
    def iter_items(cls, repo, parent_commit='HEAD'):
        """:return: iterator yielding Submodule instances available in the given repository"""
        pc = repo.commit(parent_commit)         # parent commit instance
        try:
            parser = cls._config_parser(repo, pc, read_only=True)
        except IOError:
            raise StopIteration
        # END handle empty iterator

        rt = pc.tree                                # root tree

        for sms in parser.sections():
            n = sm_name(sms)
            p = parser.get_value(sms, 'path')
            u = parser.get_value(sms, 'url')
            b = cls.k_head_default
            if parser.has_option(sms, cls.k_head_option):
                b = parser.get_value(sms, cls.k_head_option)
            # END handle optional information

            # get the binsha
            index = repo.index
            try:
                sm = rt[p]
            except KeyError:
                # try the index, maybe it was just added
                try:
                    entry = index.entries[index.entry_key(p, 0)]
                    sm = Submodule(repo, entry.binsha, entry.mode, entry.path)
                except KeyError:
                    raise InvalidGitRepositoryError(
                        "Gitmodule path %r did not exist in revision of parent commit %s" % (p, parent_commit))
                # END handle keyerror
            # END handle critical error

            # fill in remaining info - saves time as it doesn't have to be parsed again
            sm._name = n
            sm._parent_commit = pc
            sm._branch_path = git.Head.to_full_path(b)
            sm._url = u

            yield sm
        # END for each section

    #} END iterable interface
=======
	"""Implements access to a git submodule. They are special in that their sha
	represents a commit in the submodule's repository which is to be checked out
	at the path of this instance. 
	The submodule type does not have a string type associated with it, as it exists
	solely as a marker in the tree and index.
	
	All methods work in bare and non-bare repositories."""
	
	_id_attribute_ = "name"
	k_modules_file = '.gitmodules'
	k_head_option = 'branch'
	k_head_default = 'master'
	k_default_mode = stat.S_IFDIR | stat.S_IFLNK		# submodules are directories with link-status
	
	# this is a bogus type for base class compatability
	type = 'submodule'
	
	# this type doesn't really have a type id
	type_id = 0
	
	__slots__ = ('_parent_commit', '_url', '_branch_path', '_name', '__weakref__')
	_cache_attrs = ('path', '_url', '_branch_path')
	
	def __init__(self, repo, binsha, mode=None, path=None, name = None, parent_commit=None, url=None, branch_path=None):
		"""Initialize this instance with its attributes. We only document the ones 
		that differ from ``IndexObject``
		
		:param repo: Our parent repository
		:param binsha: binary sha referring to a commit in the remote repository, see url parameter
		:param parent_commit: a Commit object instance, see set_parent_commit() for more information
		:param url: The url to the remote repository which is the submodule
		:param branch_path: full (relative) path to ref to checkout when cloning the remote repository"""
		super(Submodule, self).__init__(repo, binsha, mode, path)
		self.size = 0
		if parent_commit is not None:
			self._parent_commit = parent_commit
		if url is not None:
			self._url = url
		if branch_path is not None:
			assert isinstance(branch_path, basestring)
			self._branch_path = branch_path
		if name is not None:
			self._name = name
	
	def _set_cache_(self, attr):
		if attr == '_parent_commit':
			# set a default value, which is the root tree of the current head
			self._parent_commit = self.repo.commit()
		elif attr in ('path', '_url', '_branch_path'):
			reader = self.config_reader()
			# default submodule values
			self.path = reader.get_value('path')
			self._url = reader.get_value('url')
			# git-python extension values - optional
			self._branch_path = reader.get_value(self.k_head_option, git.Head.to_full_path(self.k_head_default))
		elif attr == '_name':
			raise AttributeError("Cannot retrieve the name of a submodule if it was not set initially")
		else:
			super(Submodule, self)._set_cache_(attr)
		# END handle attribute name
		
	def _get_intermediate_items(self, item):
		""":return: all the submodules of our module repository"""
		try:
			return type(self).list_items(item.module())
		except InvalidGitRepositoryError:
			return list()
		# END handle intermeditate items
		
	def __eq__(self, other):
		"""Compare with another submodule"""
		# we may only compare by name as this should be the ID they are hashed with
		# Otherwise this type wouldn't be hashable
		# return self.path == other.path and self.url == other.url and super(Submodule, self).__eq__(other)
		return self._name == other._name
		
	def __ne__(self, other):
		"""Compare with another submodule for inequality"""
		return not (self == other)
		
	def __hash__(self):
		"""Hash this instance using its logical id, not the sha"""
		return hash(self._name)
		
	def __str__(self):
		return self._name
		
	def __repr__(self):
		return "git.%s(name=%s, path=%s, url=%s, branch_path=%s)" % (type(self).__name__, self._name, self.path, self.url, self.branch_path) 
		
	@classmethod
	def _config_parser(cls, repo, parent_commit, read_only):
		""":return: Config Parser constrained to our submodule in read or write mode
		:raise IOError: If the .gitmodules file cannot be found, either locally or in the repository
			at the given parent commit. Otherwise the exception would be delayed until the first 
			access of the config parser"""
		parent_matches_head = repo.head.commit == parent_commit
		if not repo.bare and parent_matches_head:
			fp_module = cls.k_modules_file
			fp_module_path = os.path.join(repo.working_tree_dir, fp_module)
			if not os.path.isfile(fp_module_path):
				raise IOError("%s file was not accessible" % fp_module_path)
			# END handle existance
			fp_module = fp_module_path
		else:
			try:
				fp_module = cls._sio_modules(parent_commit)
			except KeyError:
				raise IOError("Could not find %s file in the tree of parent commit %s" % (cls.k_modules_file, parent_commit))
			# END handle exceptions
		# END handle non-bare working tree
		
		if not read_only and (repo.bare or not parent_matches_head):
			raise ValueError("Cannot write blobs of 'historical' submodule configurations")
		# END handle writes of historical submodules
		
		return SubmoduleConfigParser(fp_module, read_only = read_only)

	def _clear_cache(self):
		# clear the possibly changed values
		for name in self._cache_attrs:
			try:
				delattr(self, name)
			except AttributeError:
				pass
			# END try attr deletion
		# END for each name to delete
		
	@classmethod
	def _sio_modules(cls, parent_commit):
		""":return: Configuration file as StringIO - we only access it through the respective blob's data"""
		sio = StringIO(parent_commit.tree[cls.k_modules_file].data_stream.read())
		sio.name = cls.k_modules_file
		return sio
	
	def _config_parser_constrained(self, read_only):
		""":return: Config Parser constrained to our submodule in read or write mode"""
		parser = self._config_parser(self.repo, self._parent_commit, read_only)
		parser.set_submodule(self)
		return SectionConstraint(parser, sm_section(self.name))
		
	#{ Edit Interface
	
	@classmethod
	def add(cls, repo, name, path, url=None, branch=None, no_checkout=False,  repoType=None):
		"""Add a new submodule to the given repository. This will alter the index
		as well as the .gitmodules file, but will not create a new commit.
		If the submodule already exists, no matter if the configuration differs
		from the one provided, the existing submodule will be returned.
		
		:param repo: Repository instance which should receive the submodule
		:param name: The name/identifier for the submodule
		:param path: repository-relative or absolute path at which the submodule 
			should be located
			It will be created as required during the repository initialization.
		:param url: git-clone compatible URL, see git-clone reference for more information
			If None, the repository is assumed to exist, and the url of the first
			remote is taken instead. This is useful if you want to make an existing
			repository a submodule of anotherone.
		:param branch: name of branch at which the submodule should (later) be checked out.
			The given branch must exist in the remote repository, and will be checked
			out locally as a tracking branch.
			It will only be written into the configuration if it not None, which is
			when the checked out branch will be the one the remote HEAD pointed to.
			The result you get in these situation is somewhat fuzzy, and it is recommended
			to specify at least 'master' here.
			Examples are 'master' or 'feature/new'
		:param no_checkout: if True, and if the repository has to be cloned manually, 
			no checkout will be performed
		:param repoType: The repository type to use. It must provide the clone_from method.
			If None, the default implementation is used.
		:return: The newly created submodule instance
		:note: works atomically, such that no change will be done if the repository
			update fails for instance"""
		if repo.bare:
			raise InvalidGitRepositoryError("Cannot add submodules to bare repositories")
		# END handle bare repos
		
		repoType = repoType or git.Repo
		
		path = to_native_path_linux(path)
		if path.endswith('/'):
			path = path[:-1]
		# END handle trailing slash
		
		# assure we never put backslashes into the url, as some operating systems 
		# like it ... 
		if url != None:
			url = to_native_path_linux(url)
		#END assure url correctness
		
		# INSTANTIATE INTERMEDIATE SM
		sm = cls(repo, cls.NULL_BIN_SHA, cls.k_default_mode, path, name)
		if sm.exists():
			# reretrieve submodule from tree
			try:
				return repo.head.commit.tree[path]
			except KeyError:
				# could only be in index
				index = repo.index
				entry = index.entries[index.entry_key(path, 0)]
				sm.binsha = entry.binsha
				return sm
			# END handle exceptions
		# END handle existing
		
		# fake-repo - we only need the functionality on the branch instance
		br = git.Head(repo, git.Head.to_full_path(str(branch) or cls.k_head_default))
		has_module = sm.module_exists()
		branch_is_default = branch is None
		if has_module and url is not None:
			if url not in [r.url for r in sm.module().remotes]:
				raise ValueError("Specified URL '%s' does not match any remote url of the repository at '%s'" % (url, sm.abspath))
			# END check url
		# END verify urls match
		
		mrepo = None
		if url is None:
			if not has_module:
				raise ValueError("A URL was not given and existing repository did not exsit at %s" % path)
			# END check url
			mrepo = sm.module()
			urls = [r.url for r in mrepo.remotes]
			if not urls:
				raise ValueError("Didn't find any remote url in repository at %s" % sm.abspath)
			# END verify we have url
			url = urls[0]
		else:
			# clone new repo
			kwargs = {'n' : no_checkout}
			if not branch_is_default:
				kwargs['b'] = br.name
			# END setup checkout-branch
			mrepo = repoType.clone_from(url, path, **kwargs)
		# END verify url
		
		# update configuration and index
		index = sm.repo.index
		writer = sm.config_writer(index=index, write=False)
		writer.set_value('url', url)
		writer.set_value('path', path)
		
		sm._url = url
		if not branch_is_default:
			# store full path
			writer.set_value(cls.k_head_option, br.path)
			sm._branch_path = br.path
		# END handle path
		del(writer)
		
		# we deliberatly assume that our head matches our index !
		pcommit = repo.head.commit
		sm._parent_commit = pcommit
		sm.binsha = mrepo.head.commit.binsha
		index.add([sm], write=True)
		
		return sm
		
	def update(self, recursive=False, init=True, to_latest_revision=False, progress=None, 
				dry_run=False, ):
		"""Update the repository of this submodule to point to the checkout
		we point at with the binsha of this instance.
		
		:param recursive: if True, we will operate recursively and update child-
			modules as well.
		:param init: if True, the module repository will be cloned into place if necessary
		:param to_latest_revision: if True, the submodule's sha will be ignored during checkout.
			Instead, the remote will be fetched, and the local tracking branch updated.
			This only works if we have a local tracking branch, which is the case
			if the remote repository had a master branch, or of the 'branch' option 
			was specified for this submodule and the branch existed remotely
		:param progress: UpdateProgress instance or None of no progress should be shown
		:param dry_run: if True, the operation will only be simulated, but not performed.
			All performed operations are read-only
		:note: does nothing in bare repositories
		:note: method is definitely not atomic if recurisve is True
		:return: self"""
		if self.repo.bare:
			return self
		#END pass in bare mode
		
		if progress is None:
			progress = UpdateProgress()
		#END handle progress
		prefix = ''
		if dry_run:
			prefix = "DRY-RUN: "
		#END handle prefix
		
		# to keep things plausible in dry-run mode
		if dry_run:
			mrepo = None
		#END init mrepo
		
		# ASSURE REPO IS PRESENT AND UPTODATE
		#####################################
		try:
			mrepo = self.module()
			rmts = mrepo.remotes
			len_rmts = len(rmts)
			for i, remote in enumerate(rmts):
				op = FETCH
				if i == 0:
					op |= BEGIN
				#END handle start
				
				progress.update(op, i, len_rmts, prefix+"Fetching remote %s of submodule %r" % (remote, self.name))
				#===============================
				if not dry_run:
					remote.fetch(progress=progress)
				#END handle dry-run
				#===============================
				if i == len_rmts-1:
					op |= END
				#END handle end
				progress.update(op, i, len_rmts, prefix+"Done fetching remote of submodule %r" % self.name)
			#END fetch new data
		except InvalidGitRepositoryError:
			if not init:
				return self
			# END early abort if init is not allowed
			
			# there is no git-repository yet - but delete empty paths
			module_path = join_path_native(self.repo.working_tree_dir, self.path)
			if not dry_run and os.path.isdir(module_path):
				try:
					os.rmdir(module_path)
				except OSError:
					raise OSError("Module directory at %r does already exist and is non-empty" % module_path)
				# END handle OSError
			# END handle directory removal
			
			# don't check it out at first - nonetheless it will create a local
			# branch according to the remote-HEAD if possible
			progress.update(BEGIN|CLONE, 0, 1, prefix+"Cloning %s to %s in submodule %r" % (self.url, module_path, self.name))
			if not dry_run:
				mrepo = type(self.repo).clone_from(self.url, module_path, n=True)
			#END handle dry-run
			progress.update(END|CLONE, 0, 1, prefix+"Done cloning to %s" % module_path)
			
			
			if not dry_run:
				# see whether we have a valid branch to checkout
				try:
					# find  a remote which has our branch - we try to be flexible
					remote_branch = find_first_remote_branch(mrepo.remotes, self.branch_name)
					local_branch = mkhead(mrepo, self.branch_path)
					
					# have a valid branch, but no checkout - make sure we can figure
					# that out by marking the commit with a null_sha
					local_branch.set_object(util.Object(mrepo, self.NULL_BIN_SHA))
					# END initial checkout + branch creation
					
					# make sure HEAD is not detached
					mrepo.head.set_reference(local_branch, logmsg="submodule: attaching head to %s" % local_branch)
					mrepo.head.ref.set_tracking_branch(remote_branch)
				except IndexError:
					print >> sys.stderr, "Warning: Failed to checkout tracking branch %s" % self.branch_path 
				#END handle tracking branch
				
				# NOTE: Have to write the repo config file as well, otherwise
				# the default implementation will be offended and not update the repository
				# Maybe this is a good way to assure it doesn't get into our way, but 
				# we want to stay backwards compatible too ... . Its so redundant !
				self.repo.config_writer().set_value(sm_section(self.name), 'url', self.url)
			#END handle dry_run
		#END handle initalization
		
		
		# DETERMINE SHAS TO CHECKOUT
		############################
		binsha = self.binsha
		hexsha = self.hexsha
		if mrepo is not None:
			# mrepo is only set if we are not in dry-run mode or if the module existed
			is_detached = mrepo.head.is_detached
		#END handle dry_run
		
		if mrepo is not None and to_latest_revision:
			msg_base = "Cannot update to latest revision in repository at %r as " % mrepo.working_dir
			if not is_detached:
				rref = mrepo.head.ref.tracking_branch()
				if rref is not None:
					rcommit = rref.commit
					binsha = rcommit.binsha
					hexsha = rcommit.hexsha
				else:
					print >> sys.stderr, "%s a tracking branch was not set for local branch '%s'" % (msg_base, mrepo.head.ref) 
				# END handle remote ref
			else:
				print >> sys.stderr, "%s there was no local tracking branch" % msg_base
			# END handle detached head
		# END handle to_latest_revision option
		
		# update the working tree
		# handles dry_run
		if mrepo is not None and mrepo.head.commit.binsha != binsha:
			progress.update(BEGIN|UPDWKTREE, 0, 1, prefix+"Updating working tree at %s for submodule %r to revision %s" % (self.path, self.name, hexsha))
			if not dry_run:
				if is_detached:
					# NOTE: for now we force, the user is no supposed to change detached
					# submodules anyway. Maybe at some point this becomes an option, to 
					# properly handle user modifications - see below for future options
					# regarding rebase and merge.
					mrepo.git.checkout(hexsha, force=True)
				else:
					# TODO: allow to specify a rebase, merge, or reset
					# TODO: Warn if the hexsha forces the tracking branch off the remote
					# branch - this should be prevented when setting the branch option
					mrepo.head.reset(hexsha, index=True, working_tree=True)
				# END handle checkout
			#END handle dry_run
			progress.update(END|UPDWKTREE, 0, 1, prefix+"Done updating working tree for submodule %r" % self.name)
		# END update to new commit only if needed
		
		# HANDLE RECURSION
		##################
		if recursive:
			# in dry_run mode, the module might not exist
			if mrepo is not None:
				for submodule in self.iter_items(self.module()):
					submodule.update(recursive, init, to_latest_revision, progress=progress, dry_run=dry_run)
				# END handle recursive update
			#END handle dry run
		# END for each submodule
			
		return self
		
	@unbare_repo
	def move(self, module_path, configuration=True, module=True):
		"""Move the submodule to a another module path. This involves physically moving
		the repository at our current path, changing the configuration, as well as
		adjusting our index entry accordingly.
		
		:param module_path: the path to which to move our module, given as
			repository-relative path. Intermediate directories will be created
			accordingly. If the path already exists, it must be empty.
			Trailling (back)slashes are removed automatically
		:param configuration: if True, the configuration will be adjusted to let 
			the submodule point to the given path.
		:param module: if True, the repository managed by this submodule
			will be moved, not the configuration. This will effectively 
			leave your repository in an inconsistent state unless the configuration
			and index already point to the target location.
		:return: self
		:raise ValueError: if the module path existed and was not empty, or was a file
		:note: Currently the method is not atomic, and it could leave the repository
			in an inconsistent state if a sub-step fails for some reason
		"""
		if module + configuration < 1:
			raise ValueError("You must specify to move at least the module or the configuration of the submodule")
		#END handle input
		
		module_path = to_native_path_linux(module_path)
		if module_path.endswith('/'):
			module_path = module_path[:-1]
		# END handle trailing slash
		
		# VERIFY DESTINATION
		if module_path == self.path:
			return self
		#END handle no change
		
		dest_path = join_path_native(self.repo.working_tree_dir, module_path)
		if os.path.isfile(dest_path):
			raise ValueError("Cannot move repository onto a file: %s" % dest_path)
		# END handle target files
		
		index = self.repo.index
		tekey = index.entry_key(module_path, 0)
		# if the target item already exists, fail
		if configuration and tekey in index.entries:
			raise ValueError("Index entry for target path did alredy exist")
		#END handle index key already there
		
		# remove existing destination
		if module:
			if os.path.exists(dest_path):
				if len(os.listdir(dest_path)):
					raise ValueError("Destination module directory was not empty")
				#END handle non-emptyness
				
				if os.path.islink(dest_path):
					os.remove(dest_path)
				else:
					os.rmdir(dest_path)
				#END handle link
			else:
				# recreate parent directories
				# NOTE: renames() does that now
				pass
			#END handle existance
		# END handle module
		
		# move the module into place if possible
		cur_path = self.abspath
		renamed_module = False
		if module and os.path.exists(cur_path):
			os.renames(cur_path, dest_path)
			renamed_module = True
		#END move physical module
		
		
		# rename the index entry - have to manipulate the index directly as 
		# git-mv cannot be used on submodules ... yeah
		try:
			if configuration:
				try:
					ekey = index.entry_key(self.path, 0)
					entry = index.entries[ekey]
					del(index.entries[ekey])
					nentry = git.IndexEntry(entry[:3]+(module_path,)+entry[4:])
					index.entries[tekey] = nentry
				except KeyError:
					raise InvalidGitRepositoryError("Submodule's entry at %r did not exist" % (self.path))
				#END handle submodule doesn't exist
				
				# update configuration
				writer = self.config_writer(index=index)		# auto-write
				writer.set_value('path', module_path)
				self.path = module_path
				del(writer)
			# END handle configuration flag
		except Exception:
			if renamed_module:
				os.renames(dest_path, cur_path)
			# END undo module renaming
			raise
		#END handle undo rename
		
		return self
		
	@unbare_repo
	def remove(self, module=True, force=False, configuration=True, dry_run=False):
		"""Remove this submodule from the repository. This will remove our entry
		from the .gitmodules file and the entry in the .git/config file.
		
		:param module: If True, the module we point to will be deleted 
			as well. If the module is currently on a commit which is not part 
			of any branch in the remote, if the currently checked out branch 
			working tree, or untracked files,
			is ahead of its tracking branch,  if you have modifications in the
			In case the removal of the repository fails for these reasons, the 
			submodule status will not have been altered.
			If this submodule has child-modules on its own, these will be deleted
			prior to touching the own module.
		:param force: Enforces the deletion of the module even though it contains 
			modifications. This basically enforces a brute-force file system based
			deletion.
		:param configuration: if True, the submodule is deleted from the configuration, 
			otherwise it isn't. Although this should be enabled most of the times, 
			this flag enables you to safely delete the repository of your submodule.
		:param dry_run: if True, we will not actually do anything, but throw the errors
			we would usually throw
		:return: self
		:note: doesn't work in bare repositories
		:raise InvalidGitRepositoryError: thrown if the repository cannot be deleted
		:raise OSError: if directories or files could not be removed"""
		if not (module + configuration):
			raise ValueError("Need to specify to delete at least the module, or the configuration")
		# END handle params
		
		# DELETE MODULE REPOSITORY
		##########################
		if module and self.module_exists():
			if force:
				# take the fast lane and just delete everything in our module path
				# TODO: If we run into permission problems, we have a highly inconsistent
				# state. Delete the .git folders last, start with the submodules first
				mp = self.abspath
				method = None
				if os.path.islink(mp):
					method = os.remove
				elif os.path.isdir(mp):
					method = rmtree
				elif os.path.exists(mp):
					raise AssertionError("Cannot forcibly delete repository as it was neither a link, nor a directory")
				#END handle brutal deletion
				if not dry_run:
					assert method
					method(mp)
				#END apply deletion method
			else:
				# verify we may delete our module
				mod = self.module()
				if mod.is_dirty(untracked_files=True):
					raise InvalidGitRepositoryError("Cannot delete module at %s with any modifications, unless force is specified" % mod.working_tree_dir)
				# END check for dirt
				
				# figure out whether we have new commits compared to the remotes
				# NOTE: If the user pulled all the time, the remote heads might 
				# not have been updated, so commits coming from the remote look
				# as if they come from us. But we stay strictly read-only and
				# don't fetch beforhand.
				for remote in mod.remotes:
					num_branches_with_new_commits = 0
					rrefs = remote.refs
					for rref in rrefs:
						num_branches_with_new_commits += len(mod.git.cherry(rref)) != 0
					# END for each remote ref
					# not a single remote branch contained all our commits
					if num_branches_with_new_commits == len(rrefs):
						raise InvalidGitRepositoryError("Cannot delete module at %s as there are new commits" % mod.working_tree_dir)
					# END handle new commits
					# have to manually delete references as python's scoping is 
					# not existing, they could keep handles open ( on windows this is a problem )
					if len(rrefs):
						del(rref)
					#END handle remotes
					del(rrefs)
					del(remote)
				# END for each remote
				
				# gently remove all submodule repositories
				for sm in self.children():
					sm.remove(module=True, force=False, configuration=False, dry_run=dry_run)
					del(sm)
				# END for each child-submodule
				
				# finally delete our own submodule
				if not dry_run:
					wtd = mod.working_tree_dir
					del(mod)		# release file-handles (windows)
					rmtree(wtd)
				# END delete tree if possible
			# END handle force
		# END handle module deletion
			
		# DELETE CONFIGURATION
		######################
		if configuration and not dry_run:
			# first the index-entry
			index = self.repo.index
			try:
				del(index.entries[index.entry_key(self.path, 0)])
			except KeyError:
				pass
			#END delete entry
			index.write()
			
			# now git config - need the config intact, otherwise we can't query 
			# inforamtion anymore
			self.repo.config_writer().remove_section(sm_section(self.name))
			self.config_writer().remove_section()
		# END delete configuration

		# void our data not to delay invalid access
		self._clear_cache()
		
		return self
		
	def set_parent_commit(self, commit, check=True):
		"""Set this instance to use the given commit whose tree is supposed to 
		contain the .gitmodules blob.
		
		:param commit: Commit'ish reference pointing at the root_tree
		:param check: if True, relatively expensive checks will be performed to verify
			validity of the submodule.
		:raise ValueError: if the commit's tree didn't contain the .gitmodules blob.
		:raise ValueError: if the parent commit didn't store this submodule under the
			current path
		:return: self"""
		pcommit = self.repo.commit(commit)
		pctree = pcommit.tree
		if self.k_modules_file not in pctree:
			raise ValueError("Tree of commit %s did not contain the %s file" % (commit, self.k_modules_file))
		# END handle exceptions
		
		prev_pc = self._parent_commit
		self._parent_commit = pcommit
		
		if check:
			parser = self._config_parser(self.repo, self._parent_commit, read_only=True)
			if not parser.has_section(sm_section(self.name)):
				self._parent_commit = prev_pc
				raise ValueError("Submodule at path %r did not exist in parent commit %s" % (self.path, commit)) 
			# END handle submodule did not exist
		# END handle checking mode
		
		# update our sha, it could have changed
		self.binsha = pctree[self.path].binsha
		
		self._clear_cache()
		
		return self
		
	@unbare_repo
	def config_writer(self, index=None, write=True):
		""":return: a config writer instance allowing you to read and write the data
		belonging to this submodule into the .gitmodules file.
		
		:param index: if not None, an IndexFile instance which should be written.
			defaults to the index of the Submodule's parent repository.
		:param write: if True, the index will be written each time a configuration
			value changes.
		:note: the parameters allow for a more efficient writing of the index, 
			as you can pass in a modified index on your own, prevent automatic writing, 
			and write yourself once the whole operation is complete
		:raise ValueError: if trying to get a writer on a parent_commit which does not
			match the current head commit
		:raise IOError: If the .gitmodules file/blob could not be read"""
		writer = self._config_parser_constrained(read_only=False)
		if index is not None:
			writer.config._index = index
		writer.config._auto_write = write
		return writer
		
	#} END edit interface
	
	#{ Query Interface
	
	@unbare_repo
	def module(self, repoType=None):
		""":return: Repository instance initialized from the repository at our submodule path
		:param repoType: The type of repository to be created. It must be possible to instatiate it
			from a single repository path.
			If None, a default repository type will be used
		:raise InvalidGitRepositoryError: if a repository was not available. This could 
			also mean that it was not yet initialized"""
		# late import to workaround circular dependencies
		module_path = self.abspath
		repoType = repoType or git.Repo
		
		try:
			repo = repoType(module_path)
			if repo != self.repo:
				return repo
			# END handle repo uninitialized
		except (InvalidGitRepositoryError, NoSuchPathError):
			raise InvalidGitRepositoryError("No valid repository at %s" % self.path)
		else:
			raise InvalidGitRepositoryError("Repository at %r was not yet checked out" % module_path)
		# END handle exceptions
		
	def module_exists(self):
		""":return: True if our module exists and is a valid git repository. See module() method"""
		try:
			self.module()
			return True
		except Exception:
			return False
		# END handle exception
	
	def exists(self):
		"""
		:return: True if the submodule exists, False otherwise. Please note that
			a submodule may exist (in the .gitmodules file) even though its module
			doesn't exist"""
		# keep attributes for later, and restore them if we have no valid data
		# this way we do not actually alter the state of the object
		loc = locals()
		for attr in self._cache_attrs:
			if hasattr(self, attr):
				loc[attr] = getattr(self, attr)
			# END if we have the attribute cache
		#END for each attr
		self._clear_cache()
		
		try:
			try:
				self.path
				return True
			except Exception:
				return False
			# END handle exceptions
		finally:
			for attr in self._cache_attrs:
				if attr in loc:
					setattr(self, attr, loc[attr])
				# END if we have a cache
			# END reapply each attribute
		# END handle object state consistency
	
	@property
	def branch(self):
		""":return: The branch instance that we are to checkout
		:raise InvalidGitRepositoryError: if our module is not yet checked out"""
		return mkhead(self.module(), self._branch_path)
	
	@property
	def branch_path(self):
		"""
		:return: full (relative) path as string to the branch we would checkout
			from the remote and track"""
		return self._branch_path
		
	@property
	def branch_name(self):
		""":return: the name of the branch, which is the shortest possible branch name"""
		# use an instance method, for this we create a temporary Head instance
		# which uses a repository that is available at least ( it makes no difference )
		return git.Head(self.repo, self._branch_path).name
	
	@property
	def url(self):
		""":return: The url to the repository which our module-repository refers to"""
		return self._url
	
	@property
	def parent_commit(self):
		""":return: Commit instance with the tree containing the .gitmodules file
		:note: will always point to the current head's commit if it was not set explicitly"""
		return self._parent_commit
		
	@property
	def name(self):
		""":return: The name of this submodule. It is used to identify it within the 
			.gitmodules file.
		:note: by default, the name is the path at which to find the submodule, but
			in git-python it should be a unique identifier similar to the identifiers
			used for remotes, which allows to change the path of the submodule
			easily
		"""
		return self._name
	
	def config_reader(self):
		"""
		:return: ConfigReader instance which allows you to qurey the configuration values
			of this submodule, as provided by the .gitmodules file
		:note: The config reader will actually read the data directly from the repository
			and thus does not need nor care about your working tree.
		:note: Should be cached by the caller and only kept as long as needed
		:raise IOError: If the .gitmodules file/blob could not be read"""
		return self._config_parser_constrained(read_only=True)
		
	def children(self):
		"""
		:return: IterableList(Submodule, ...) an iterable list of submodules instances
			which are children of this submodule or 0 if the submodule is not checked out"""
		return self._get_intermediate_items(self)
		
	#} END query interface
	
	#{ Iterable Interface
	
	@classmethod
	def iter_items(cls, repo, parent_commit='HEAD'):
		""":return: iterator yielding Submodule instances available in the given repository"""
		pc = repo.commit(parent_commit)			# parent commit instance
		try:
			parser = cls._config_parser(repo, pc, read_only=True)
		except IOError:
			raise StopIteration
		# END handle empty iterator
		
		rt = pc.tree								# root tree
		
		for sms in parser.sections():
			n = sm_name(sms)
			p = parser.get_value(sms, 'path')
			u = parser.get_value(sms, 'url')
			b = cls.k_head_default
			if parser.has_option(sms, cls.k_head_option):
				b = parser.get_value(sms, cls.k_head_option)
			# END handle optional information
			
			# get the binsha
			index = repo.index
			try:
				sm = rt[p]
			except KeyError:
				# try the index, maybe it was just added
				try:
					entry = index.entries[index.entry_key(p, 0)]
					sm = Submodule(repo, entry.binsha, entry.mode, entry.path)
				except KeyError:
					raise InvalidGitRepositoryError("Gitmodule path %r did not exist in revision of parent commit %s" % (p, parent_commit))
				# END handle keyerror
			# END handle critical error
			
			# fill in remaining info - saves time as it doesn't have to be parsed again
			sm._name = n
			sm._parent_commit = pc
			sm._branch_path = git.Head.to_full_path(b)
			sm._url = u
			
			yield sm
		# END for each section
	
	#} END iterable interface
>>>>>>> 56ae34ee
<|MERGE_RESOLUTION|>--- conflicted
+++ resolved
@@ -60,8 +60,6 @@
 # mechanism which cause plenty of trouble of the only reason for packages and
 # modules is refactoring - subpackages shoudn't depend on parent packages
 class Submodule(util.IndexObject, Iterable, Traversable, RepoAliasMixin):
-<<<<<<< HEAD
-
     """Implements access to a git submodule. They are special in that their sha
     represents a commit in the submodule's repository which is to be checked out
     at the path of this instance. 
@@ -663,7 +661,7 @@
                     num_branches_with_new_commits = 0
                     rrefs = remote.refs
                     for rref in rrefs:
-                        num_branches_with_new_commits = len(mod.git.cherry(rref)) != 0
+                        num_branches_with_new_commits += len(mod.git.cherry(rref)) != 0
                     # END for each remote ref
                     # not a single remote branch contained all our commits
                     if num_branches_with_new_commits == len(rrefs):
@@ -946,886 +944,4 @@
             yield sm
         # END for each section
 
-    #} END iterable interface
-=======
-	"""Implements access to a git submodule. They are special in that their sha
-	represents a commit in the submodule's repository which is to be checked out
-	at the path of this instance. 
-	The submodule type does not have a string type associated with it, as it exists
-	solely as a marker in the tree and index.
-	
-	All methods work in bare and non-bare repositories."""
-	
-	_id_attribute_ = "name"
-	k_modules_file = '.gitmodules'
-	k_head_option = 'branch'
-	k_head_default = 'master'
-	k_default_mode = stat.S_IFDIR | stat.S_IFLNK		# submodules are directories with link-status
-	
-	# this is a bogus type for base class compatability
-	type = 'submodule'
-	
-	# this type doesn't really have a type id
-	type_id = 0
-	
-	__slots__ = ('_parent_commit', '_url', '_branch_path', '_name', '__weakref__')
-	_cache_attrs = ('path', '_url', '_branch_path')
-	
-	def __init__(self, repo, binsha, mode=None, path=None, name = None, parent_commit=None, url=None, branch_path=None):
-		"""Initialize this instance with its attributes. We only document the ones 
-		that differ from ``IndexObject``
-		
-		:param repo: Our parent repository
-		:param binsha: binary sha referring to a commit in the remote repository, see url parameter
-		:param parent_commit: a Commit object instance, see set_parent_commit() for more information
-		:param url: The url to the remote repository which is the submodule
-		:param branch_path: full (relative) path to ref to checkout when cloning the remote repository"""
-		super(Submodule, self).__init__(repo, binsha, mode, path)
-		self.size = 0
-		if parent_commit is not None:
-			self._parent_commit = parent_commit
-		if url is not None:
-			self._url = url
-		if branch_path is not None:
-			assert isinstance(branch_path, basestring)
-			self._branch_path = branch_path
-		if name is not None:
-			self._name = name
-	
-	def _set_cache_(self, attr):
-		if attr == '_parent_commit':
-			# set a default value, which is the root tree of the current head
-			self._parent_commit = self.repo.commit()
-		elif attr in ('path', '_url', '_branch_path'):
-			reader = self.config_reader()
-			# default submodule values
-			self.path = reader.get_value('path')
-			self._url = reader.get_value('url')
-			# git-python extension values - optional
-			self._branch_path = reader.get_value(self.k_head_option, git.Head.to_full_path(self.k_head_default))
-		elif attr == '_name':
-			raise AttributeError("Cannot retrieve the name of a submodule if it was not set initially")
-		else:
-			super(Submodule, self)._set_cache_(attr)
-		# END handle attribute name
-		
-	def _get_intermediate_items(self, item):
-		""":return: all the submodules of our module repository"""
-		try:
-			return type(self).list_items(item.module())
-		except InvalidGitRepositoryError:
-			return list()
-		# END handle intermeditate items
-		
-	def __eq__(self, other):
-		"""Compare with another submodule"""
-		# we may only compare by name as this should be the ID they are hashed with
-		# Otherwise this type wouldn't be hashable
-		# return self.path == other.path and self.url == other.url and super(Submodule, self).__eq__(other)
-		return self._name == other._name
-		
-	def __ne__(self, other):
-		"""Compare with another submodule for inequality"""
-		return not (self == other)
-		
-	def __hash__(self):
-		"""Hash this instance using its logical id, not the sha"""
-		return hash(self._name)
-		
-	def __str__(self):
-		return self._name
-		
-	def __repr__(self):
-		return "git.%s(name=%s, path=%s, url=%s, branch_path=%s)" % (type(self).__name__, self._name, self.path, self.url, self.branch_path) 
-		
-	@classmethod
-	def _config_parser(cls, repo, parent_commit, read_only):
-		""":return: Config Parser constrained to our submodule in read or write mode
-		:raise IOError: If the .gitmodules file cannot be found, either locally or in the repository
-			at the given parent commit. Otherwise the exception would be delayed until the first 
-			access of the config parser"""
-		parent_matches_head = repo.head.commit == parent_commit
-		if not repo.bare and parent_matches_head:
-			fp_module = cls.k_modules_file
-			fp_module_path = os.path.join(repo.working_tree_dir, fp_module)
-			if not os.path.isfile(fp_module_path):
-				raise IOError("%s file was not accessible" % fp_module_path)
-			# END handle existance
-			fp_module = fp_module_path
-		else:
-			try:
-				fp_module = cls._sio_modules(parent_commit)
-			except KeyError:
-				raise IOError("Could not find %s file in the tree of parent commit %s" % (cls.k_modules_file, parent_commit))
-			# END handle exceptions
-		# END handle non-bare working tree
-		
-		if not read_only and (repo.bare or not parent_matches_head):
-			raise ValueError("Cannot write blobs of 'historical' submodule configurations")
-		# END handle writes of historical submodules
-		
-		return SubmoduleConfigParser(fp_module, read_only = read_only)
-
-	def _clear_cache(self):
-		# clear the possibly changed values
-		for name in self._cache_attrs:
-			try:
-				delattr(self, name)
-			except AttributeError:
-				pass
-			# END try attr deletion
-		# END for each name to delete
-		
-	@classmethod
-	def _sio_modules(cls, parent_commit):
-		""":return: Configuration file as StringIO - we only access it through the respective blob's data"""
-		sio = StringIO(parent_commit.tree[cls.k_modules_file].data_stream.read())
-		sio.name = cls.k_modules_file
-		return sio
-	
-	def _config_parser_constrained(self, read_only):
-		""":return: Config Parser constrained to our submodule in read or write mode"""
-		parser = self._config_parser(self.repo, self._parent_commit, read_only)
-		parser.set_submodule(self)
-		return SectionConstraint(parser, sm_section(self.name))
-		
-	#{ Edit Interface
-	
-	@classmethod
-	def add(cls, repo, name, path, url=None, branch=None, no_checkout=False,  repoType=None):
-		"""Add a new submodule to the given repository. This will alter the index
-		as well as the .gitmodules file, but will not create a new commit.
-		If the submodule already exists, no matter if the configuration differs
-		from the one provided, the existing submodule will be returned.
-		
-		:param repo: Repository instance which should receive the submodule
-		:param name: The name/identifier for the submodule
-		:param path: repository-relative or absolute path at which the submodule 
-			should be located
-			It will be created as required during the repository initialization.
-		:param url: git-clone compatible URL, see git-clone reference for more information
-			If None, the repository is assumed to exist, and the url of the first
-			remote is taken instead. This is useful if you want to make an existing
-			repository a submodule of anotherone.
-		:param branch: name of branch at which the submodule should (later) be checked out.
-			The given branch must exist in the remote repository, and will be checked
-			out locally as a tracking branch.
-			It will only be written into the configuration if it not None, which is
-			when the checked out branch will be the one the remote HEAD pointed to.
-			The result you get in these situation is somewhat fuzzy, and it is recommended
-			to specify at least 'master' here.
-			Examples are 'master' or 'feature/new'
-		:param no_checkout: if True, and if the repository has to be cloned manually, 
-			no checkout will be performed
-		:param repoType: The repository type to use. It must provide the clone_from method.
-			If None, the default implementation is used.
-		:return: The newly created submodule instance
-		:note: works atomically, such that no change will be done if the repository
-			update fails for instance"""
-		if repo.bare:
-			raise InvalidGitRepositoryError("Cannot add submodules to bare repositories")
-		# END handle bare repos
-		
-		repoType = repoType or git.Repo
-		
-		path = to_native_path_linux(path)
-		if path.endswith('/'):
-			path = path[:-1]
-		# END handle trailing slash
-		
-		# assure we never put backslashes into the url, as some operating systems 
-		# like it ... 
-		if url != None:
-			url = to_native_path_linux(url)
-		#END assure url correctness
-		
-		# INSTANTIATE INTERMEDIATE SM
-		sm = cls(repo, cls.NULL_BIN_SHA, cls.k_default_mode, path, name)
-		if sm.exists():
-			# reretrieve submodule from tree
-			try:
-				return repo.head.commit.tree[path]
-			except KeyError:
-				# could only be in index
-				index = repo.index
-				entry = index.entries[index.entry_key(path, 0)]
-				sm.binsha = entry.binsha
-				return sm
-			# END handle exceptions
-		# END handle existing
-		
-		# fake-repo - we only need the functionality on the branch instance
-		br = git.Head(repo, git.Head.to_full_path(str(branch) or cls.k_head_default))
-		has_module = sm.module_exists()
-		branch_is_default = branch is None
-		if has_module and url is not None:
-			if url not in [r.url for r in sm.module().remotes]:
-				raise ValueError("Specified URL '%s' does not match any remote url of the repository at '%s'" % (url, sm.abspath))
-			# END check url
-		# END verify urls match
-		
-		mrepo = None
-		if url is None:
-			if not has_module:
-				raise ValueError("A URL was not given and existing repository did not exsit at %s" % path)
-			# END check url
-			mrepo = sm.module()
-			urls = [r.url for r in mrepo.remotes]
-			if not urls:
-				raise ValueError("Didn't find any remote url in repository at %s" % sm.abspath)
-			# END verify we have url
-			url = urls[0]
-		else:
-			# clone new repo
-			kwargs = {'n' : no_checkout}
-			if not branch_is_default:
-				kwargs['b'] = br.name
-			# END setup checkout-branch
-			mrepo = repoType.clone_from(url, path, **kwargs)
-		# END verify url
-		
-		# update configuration and index
-		index = sm.repo.index
-		writer = sm.config_writer(index=index, write=False)
-		writer.set_value('url', url)
-		writer.set_value('path', path)
-		
-		sm._url = url
-		if not branch_is_default:
-			# store full path
-			writer.set_value(cls.k_head_option, br.path)
-			sm._branch_path = br.path
-		# END handle path
-		del(writer)
-		
-		# we deliberatly assume that our head matches our index !
-		pcommit = repo.head.commit
-		sm._parent_commit = pcommit
-		sm.binsha = mrepo.head.commit.binsha
-		index.add([sm], write=True)
-		
-		return sm
-		
-	def update(self, recursive=False, init=True, to_latest_revision=False, progress=None, 
-				dry_run=False, ):
-		"""Update the repository of this submodule to point to the checkout
-		we point at with the binsha of this instance.
-		
-		:param recursive: if True, we will operate recursively and update child-
-			modules as well.
-		:param init: if True, the module repository will be cloned into place if necessary
-		:param to_latest_revision: if True, the submodule's sha will be ignored during checkout.
-			Instead, the remote will be fetched, and the local tracking branch updated.
-			This only works if we have a local tracking branch, which is the case
-			if the remote repository had a master branch, or of the 'branch' option 
-			was specified for this submodule and the branch existed remotely
-		:param progress: UpdateProgress instance or None of no progress should be shown
-		:param dry_run: if True, the operation will only be simulated, but not performed.
-			All performed operations are read-only
-		:note: does nothing in bare repositories
-		:note: method is definitely not atomic if recurisve is True
-		:return: self"""
-		if self.repo.bare:
-			return self
-		#END pass in bare mode
-		
-		if progress is None:
-			progress = UpdateProgress()
-		#END handle progress
-		prefix = ''
-		if dry_run:
-			prefix = "DRY-RUN: "
-		#END handle prefix
-		
-		# to keep things plausible in dry-run mode
-		if dry_run:
-			mrepo = None
-		#END init mrepo
-		
-		# ASSURE REPO IS PRESENT AND UPTODATE
-		#####################################
-		try:
-			mrepo = self.module()
-			rmts = mrepo.remotes
-			len_rmts = len(rmts)
-			for i, remote in enumerate(rmts):
-				op = FETCH
-				if i == 0:
-					op |= BEGIN
-				#END handle start
-				
-				progress.update(op, i, len_rmts, prefix+"Fetching remote %s of submodule %r" % (remote, self.name))
-				#===============================
-				if not dry_run:
-					remote.fetch(progress=progress)
-				#END handle dry-run
-				#===============================
-				if i == len_rmts-1:
-					op |= END
-				#END handle end
-				progress.update(op, i, len_rmts, prefix+"Done fetching remote of submodule %r" % self.name)
-			#END fetch new data
-		except InvalidGitRepositoryError:
-			if not init:
-				return self
-			# END early abort if init is not allowed
-			
-			# there is no git-repository yet - but delete empty paths
-			module_path = join_path_native(self.repo.working_tree_dir, self.path)
-			if not dry_run and os.path.isdir(module_path):
-				try:
-					os.rmdir(module_path)
-				except OSError:
-					raise OSError("Module directory at %r does already exist and is non-empty" % module_path)
-				# END handle OSError
-			# END handle directory removal
-			
-			# don't check it out at first - nonetheless it will create a local
-			# branch according to the remote-HEAD if possible
-			progress.update(BEGIN|CLONE, 0, 1, prefix+"Cloning %s to %s in submodule %r" % (self.url, module_path, self.name))
-			if not dry_run:
-				mrepo = type(self.repo).clone_from(self.url, module_path, n=True)
-			#END handle dry-run
-			progress.update(END|CLONE, 0, 1, prefix+"Done cloning to %s" % module_path)
-			
-			
-			if not dry_run:
-				# see whether we have a valid branch to checkout
-				try:
-					# find  a remote which has our branch - we try to be flexible
-					remote_branch = find_first_remote_branch(mrepo.remotes, self.branch_name)
-					local_branch = mkhead(mrepo, self.branch_path)
-					
-					# have a valid branch, but no checkout - make sure we can figure
-					# that out by marking the commit with a null_sha
-					local_branch.set_object(util.Object(mrepo, self.NULL_BIN_SHA))
-					# END initial checkout + branch creation
-					
-					# make sure HEAD is not detached
-					mrepo.head.set_reference(local_branch, logmsg="submodule: attaching head to %s" % local_branch)
-					mrepo.head.ref.set_tracking_branch(remote_branch)
-				except IndexError:
-					print >> sys.stderr, "Warning: Failed to checkout tracking branch %s" % self.branch_path 
-				#END handle tracking branch
-				
-				# NOTE: Have to write the repo config file as well, otherwise
-				# the default implementation will be offended and not update the repository
-				# Maybe this is a good way to assure it doesn't get into our way, but 
-				# we want to stay backwards compatible too ... . Its so redundant !
-				self.repo.config_writer().set_value(sm_section(self.name), 'url', self.url)
-			#END handle dry_run
-		#END handle initalization
-		
-		
-		# DETERMINE SHAS TO CHECKOUT
-		############################
-		binsha = self.binsha
-		hexsha = self.hexsha
-		if mrepo is not None:
-			# mrepo is only set if we are not in dry-run mode or if the module existed
-			is_detached = mrepo.head.is_detached
-		#END handle dry_run
-		
-		if mrepo is not None and to_latest_revision:
-			msg_base = "Cannot update to latest revision in repository at %r as " % mrepo.working_dir
-			if not is_detached:
-				rref = mrepo.head.ref.tracking_branch()
-				if rref is not None:
-					rcommit = rref.commit
-					binsha = rcommit.binsha
-					hexsha = rcommit.hexsha
-				else:
-					print >> sys.stderr, "%s a tracking branch was not set for local branch '%s'" % (msg_base, mrepo.head.ref) 
-				# END handle remote ref
-			else:
-				print >> sys.stderr, "%s there was no local tracking branch" % msg_base
-			# END handle detached head
-		# END handle to_latest_revision option
-		
-		# update the working tree
-		# handles dry_run
-		if mrepo is not None and mrepo.head.commit.binsha != binsha:
-			progress.update(BEGIN|UPDWKTREE, 0, 1, prefix+"Updating working tree at %s for submodule %r to revision %s" % (self.path, self.name, hexsha))
-			if not dry_run:
-				if is_detached:
-					# NOTE: for now we force, the user is no supposed to change detached
-					# submodules anyway. Maybe at some point this becomes an option, to 
-					# properly handle user modifications - see below for future options
-					# regarding rebase and merge.
-					mrepo.git.checkout(hexsha, force=True)
-				else:
-					# TODO: allow to specify a rebase, merge, or reset
-					# TODO: Warn if the hexsha forces the tracking branch off the remote
-					# branch - this should be prevented when setting the branch option
-					mrepo.head.reset(hexsha, index=True, working_tree=True)
-				# END handle checkout
-			#END handle dry_run
-			progress.update(END|UPDWKTREE, 0, 1, prefix+"Done updating working tree for submodule %r" % self.name)
-		# END update to new commit only if needed
-		
-		# HANDLE RECURSION
-		##################
-		if recursive:
-			# in dry_run mode, the module might not exist
-			if mrepo is not None:
-				for submodule in self.iter_items(self.module()):
-					submodule.update(recursive, init, to_latest_revision, progress=progress, dry_run=dry_run)
-				# END handle recursive update
-			#END handle dry run
-		# END for each submodule
-			
-		return self
-		
-	@unbare_repo
-	def move(self, module_path, configuration=True, module=True):
-		"""Move the submodule to a another module path. This involves physically moving
-		the repository at our current path, changing the configuration, as well as
-		adjusting our index entry accordingly.
-		
-		:param module_path: the path to which to move our module, given as
-			repository-relative path. Intermediate directories will be created
-			accordingly. If the path already exists, it must be empty.
-			Trailling (back)slashes are removed automatically
-		:param configuration: if True, the configuration will be adjusted to let 
-			the submodule point to the given path.
-		:param module: if True, the repository managed by this submodule
-			will be moved, not the configuration. This will effectively 
-			leave your repository in an inconsistent state unless the configuration
-			and index already point to the target location.
-		:return: self
-		:raise ValueError: if the module path existed and was not empty, or was a file
-		:note: Currently the method is not atomic, and it could leave the repository
-			in an inconsistent state if a sub-step fails for some reason
-		"""
-		if module + configuration < 1:
-			raise ValueError("You must specify to move at least the module or the configuration of the submodule")
-		#END handle input
-		
-		module_path = to_native_path_linux(module_path)
-		if module_path.endswith('/'):
-			module_path = module_path[:-1]
-		# END handle trailing slash
-		
-		# VERIFY DESTINATION
-		if module_path == self.path:
-			return self
-		#END handle no change
-		
-		dest_path = join_path_native(self.repo.working_tree_dir, module_path)
-		if os.path.isfile(dest_path):
-			raise ValueError("Cannot move repository onto a file: %s" % dest_path)
-		# END handle target files
-		
-		index = self.repo.index
-		tekey = index.entry_key(module_path, 0)
-		# if the target item already exists, fail
-		if configuration and tekey in index.entries:
-			raise ValueError("Index entry for target path did alredy exist")
-		#END handle index key already there
-		
-		# remove existing destination
-		if module:
-			if os.path.exists(dest_path):
-				if len(os.listdir(dest_path)):
-					raise ValueError("Destination module directory was not empty")
-				#END handle non-emptyness
-				
-				if os.path.islink(dest_path):
-					os.remove(dest_path)
-				else:
-					os.rmdir(dest_path)
-				#END handle link
-			else:
-				# recreate parent directories
-				# NOTE: renames() does that now
-				pass
-			#END handle existance
-		# END handle module
-		
-		# move the module into place if possible
-		cur_path = self.abspath
-		renamed_module = False
-		if module and os.path.exists(cur_path):
-			os.renames(cur_path, dest_path)
-			renamed_module = True
-		#END move physical module
-		
-		
-		# rename the index entry - have to manipulate the index directly as 
-		# git-mv cannot be used on submodules ... yeah
-		try:
-			if configuration:
-				try:
-					ekey = index.entry_key(self.path, 0)
-					entry = index.entries[ekey]
-					del(index.entries[ekey])
-					nentry = git.IndexEntry(entry[:3]+(module_path,)+entry[4:])
-					index.entries[tekey] = nentry
-				except KeyError:
-					raise InvalidGitRepositoryError("Submodule's entry at %r did not exist" % (self.path))
-				#END handle submodule doesn't exist
-				
-				# update configuration
-				writer = self.config_writer(index=index)		# auto-write
-				writer.set_value('path', module_path)
-				self.path = module_path
-				del(writer)
-			# END handle configuration flag
-		except Exception:
-			if renamed_module:
-				os.renames(dest_path, cur_path)
-			# END undo module renaming
-			raise
-		#END handle undo rename
-		
-		return self
-		
-	@unbare_repo
-	def remove(self, module=True, force=False, configuration=True, dry_run=False):
-		"""Remove this submodule from the repository. This will remove our entry
-		from the .gitmodules file and the entry in the .git/config file.
-		
-		:param module: If True, the module we point to will be deleted 
-			as well. If the module is currently on a commit which is not part 
-			of any branch in the remote, if the currently checked out branch 
-			working tree, or untracked files,
-			is ahead of its tracking branch,  if you have modifications in the
-			In case the removal of the repository fails for these reasons, the 
-			submodule status will not have been altered.
-			If this submodule has child-modules on its own, these will be deleted
-			prior to touching the own module.
-		:param force: Enforces the deletion of the module even though it contains 
-			modifications. This basically enforces a brute-force file system based
-			deletion.
-		:param configuration: if True, the submodule is deleted from the configuration, 
-			otherwise it isn't. Although this should be enabled most of the times, 
-			this flag enables you to safely delete the repository of your submodule.
-		:param dry_run: if True, we will not actually do anything, but throw the errors
-			we would usually throw
-		:return: self
-		:note: doesn't work in bare repositories
-		:raise InvalidGitRepositoryError: thrown if the repository cannot be deleted
-		:raise OSError: if directories or files could not be removed"""
-		if not (module + configuration):
-			raise ValueError("Need to specify to delete at least the module, or the configuration")
-		# END handle params
-		
-		# DELETE MODULE REPOSITORY
-		##########################
-		if module and self.module_exists():
-			if force:
-				# take the fast lane and just delete everything in our module path
-				# TODO: If we run into permission problems, we have a highly inconsistent
-				# state. Delete the .git folders last, start with the submodules first
-				mp = self.abspath
-				method = None
-				if os.path.islink(mp):
-					method = os.remove
-				elif os.path.isdir(mp):
-					method = rmtree
-				elif os.path.exists(mp):
-					raise AssertionError("Cannot forcibly delete repository as it was neither a link, nor a directory")
-				#END handle brutal deletion
-				if not dry_run:
-					assert method
-					method(mp)
-				#END apply deletion method
-			else:
-				# verify we may delete our module
-				mod = self.module()
-				if mod.is_dirty(untracked_files=True):
-					raise InvalidGitRepositoryError("Cannot delete module at %s with any modifications, unless force is specified" % mod.working_tree_dir)
-				# END check for dirt
-				
-				# figure out whether we have new commits compared to the remotes
-				# NOTE: If the user pulled all the time, the remote heads might 
-				# not have been updated, so commits coming from the remote look
-				# as if they come from us. But we stay strictly read-only and
-				# don't fetch beforhand.
-				for remote in mod.remotes:
-					num_branches_with_new_commits = 0
-					rrefs = remote.refs
-					for rref in rrefs:
-						num_branches_with_new_commits += len(mod.git.cherry(rref)) != 0
-					# END for each remote ref
-					# not a single remote branch contained all our commits
-					if num_branches_with_new_commits == len(rrefs):
-						raise InvalidGitRepositoryError("Cannot delete module at %s as there are new commits" % mod.working_tree_dir)
-					# END handle new commits
-					# have to manually delete references as python's scoping is 
-					# not existing, they could keep handles open ( on windows this is a problem )
-					if len(rrefs):
-						del(rref)
-					#END handle remotes
-					del(rrefs)
-					del(remote)
-				# END for each remote
-				
-				# gently remove all submodule repositories
-				for sm in self.children():
-					sm.remove(module=True, force=False, configuration=False, dry_run=dry_run)
-					del(sm)
-				# END for each child-submodule
-				
-				# finally delete our own submodule
-				if not dry_run:
-					wtd = mod.working_tree_dir
-					del(mod)		# release file-handles (windows)
-					rmtree(wtd)
-				# END delete tree if possible
-			# END handle force
-		# END handle module deletion
-			
-		# DELETE CONFIGURATION
-		######################
-		if configuration and not dry_run:
-			# first the index-entry
-			index = self.repo.index
-			try:
-				del(index.entries[index.entry_key(self.path, 0)])
-			except KeyError:
-				pass
-			#END delete entry
-			index.write()
-			
-			# now git config - need the config intact, otherwise we can't query 
-			# inforamtion anymore
-			self.repo.config_writer().remove_section(sm_section(self.name))
-			self.config_writer().remove_section()
-		# END delete configuration
-
-		# void our data not to delay invalid access
-		self._clear_cache()
-		
-		return self
-		
-	def set_parent_commit(self, commit, check=True):
-		"""Set this instance to use the given commit whose tree is supposed to 
-		contain the .gitmodules blob.
-		
-		:param commit: Commit'ish reference pointing at the root_tree
-		:param check: if True, relatively expensive checks will be performed to verify
-			validity of the submodule.
-		:raise ValueError: if the commit's tree didn't contain the .gitmodules blob.
-		:raise ValueError: if the parent commit didn't store this submodule under the
-			current path
-		:return: self"""
-		pcommit = self.repo.commit(commit)
-		pctree = pcommit.tree
-		if self.k_modules_file not in pctree:
-			raise ValueError("Tree of commit %s did not contain the %s file" % (commit, self.k_modules_file))
-		# END handle exceptions
-		
-		prev_pc = self._parent_commit
-		self._parent_commit = pcommit
-		
-		if check:
-			parser = self._config_parser(self.repo, self._parent_commit, read_only=True)
-			if not parser.has_section(sm_section(self.name)):
-				self._parent_commit = prev_pc
-				raise ValueError("Submodule at path %r did not exist in parent commit %s" % (self.path, commit)) 
-			# END handle submodule did not exist
-		# END handle checking mode
-		
-		# update our sha, it could have changed
-		self.binsha = pctree[self.path].binsha
-		
-		self._clear_cache()
-		
-		return self
-		
-	@unbare_repo
-	def config_writer(self, index=None, write=True):
-		""":return: a config writer instance allowing you to read and write the data
-		belonging to this submodule into the .gitmodules file.
-		
-		:param index: if not None, an IndexFile instance which should be written.
-			defaults to the index of the Submodule's parent repository.
-		:param write: if True, the index will be written each time a configuration
-			value changes.
-		:note: the parameters allow for a more efficient writing of the index, 
-			as you can pass in a modified index on your own, prevent automatic writing, 
-			and write yourself once the whole operation is complete
-		:raise ValueError: if trying to get a writer on a parent_commit which does not
-			match the current head commit
-		:raise IOError: If the .gitmodules file/blob could not be read"""
-		writer = self._config_parser_constrained(read_only=False)
-		if index is not None:
-			writer.config._index = index
-		writer.config._auto_write = write
-		return writer
-		
-	#} END edit interface
-	
-	#{ Query Interface
-	
-	@unbare_repo
-	def module(self, repoType=None):
-		""":return: Repository instance initialized from the repository at our submodule path
-		:param repoType: The type of repository to be created. It must be possible to instatiate it
-			from a single repository path.
-			If None, a default repository type will be used
-		:raise InvalidGitRepositoryError: if a repository was not available. This could 
-			also mean that it was not yet initialized"""
-		# late import to workaround circular dependencies
-		module_path = self.abspath
-		repoType = repoType or git.Repo
-		
-		try:
-			repo = repoType(module_path)
-			if repo != self.repo:
-				return repo
-			# END handle repo uninitialized
-		except (InvalidGitRepositoryError, NoSuchPathError):
-			raise InvalidGitRepositoryError("No valid repository at %s" % self.path)
-		else:
-			raise InvalidGitRepositoryError("Repository at %r was not yet checked out" % module_path)
-		# END handle exceptions
-		
-	def module_exists(self):
-		""":return: True if our module exists and is a valid git repository. See module() method"""
-		try:
-			self.module()
-			return True
-		except Exception:
-			return False
-		# END handle exception
-	
-	def exists(self):
-		"""
-		:return: True if the submodule exists, False otherwise. Please note that
-			a submodule may exist (in the .gitmodules file) even though its module
-			doesn't exist"""
-		# keep attributes for later, and restore them if we have no valid data
-		# this way we do not actually alter the state of the object
-		loc = locals()
-		for attr in self._cache_attrs:
-			if hasattr(self, attr):
-				loc[attr] = getattr(self, attr)
-			# END if we have the attribute cache
-		#END for each attr
-		self._clear_cache()
-		
-		try:
-			try:
-				self.path
-				return True
-			except Exception:
-				return False
-			# END handle exceptions
-		finally:
-			for attr in self._cache_attrs:
-				if attr in loc:
-					setattr(self, attr, loc[attr])
-				# END if we have a cache
-			# END reapply each attribute
-		# END handle object state consistency
-	
-	@property
-	def branch(self):
-		""":return: The branch instance that we are to checkout
-		:raise InvalidGitRepositoryError: if our module is not yet checked out"""
-		return mkhead(self.module(), self._branch_path)
-	
-	@property
-	def branch_path(self):
-		"""
-		:return: full (relative) path as string to the branch we would checkout
-			from the remote and track"""
-		return self._branch_path
-		
-	@property
-	def branch_name(self):
-		""":return: the name of the branch, which is the shortest possible branch name"""
-		# use an instance method, for this we create a temporary Head instance
-		# which uses a repository that is available at least ( it makes no difference )
-		return git.Head(self.repo, self._branch_path).name
-	
-	@property
-	def url(self):
-		""":return: The url to the repository which our module-repository refers to"""
-		return self._url
-	
-	@property
-	def parent_commit(self):
-		""":return: Commit instance with the tree containing the .gitmodules file
-		:note: will always point to the current head's commit if it was not set explicitly"""
-		return self._parent_commit
-		
-	@property
-	def name(self):
-		""":return: The name of this submodule. It is used to identify it within the 
-			.gitmodules file.
-		:note: by default, the name is the path at which to find the submodule, but
-			in git-python it should be a unique identifier similar to the identifiers
-			used for remotes, which allows to change the path of the submodule
-			easily
-		"""
-		return self._name
-	
-	def config_reader(self):
-		"""
-		:return: ConfigReader instance which allows you to qurey the configuration values
-			of this submodule, as provided by the .gitmodules file
-		:note: The config reader will actually read the data directly from the repository
-			and thus does not need nor care about your working tree.
-		:note: Should be cached by the caller and only kept as long as needed
-		:raise IOError: If the .gitmodules file/blob could not be read"""
-		return self._config_parser_constrained(read_only=True)
-		
-	def children(self):
-		"""
-		:return: IterableList(Submodule, ...) an iterable list of submodules instances
-			which are children of this submodule or 0 if the submodule is not checked out"""
-		return self._get_intermediate_items(self)
-		
-	#} END query interface
-	
-	#{ Iterable Interface
-	
-	@classmethod
-	def iter_items(cls, repo, parent_commit='HEAD'):
-		""":return: iterator yielding Submodule instances available in the given repository"""
-		pc = repo.commit(parent_commit)			# parent commit instance
-		try:
-			parser = cls._config_parser(repo, pc, read_only=True)
-		except IOError:
-			raise StopIteration
-		# END handle empty iterator
-		
-		rt = pc.tree								# root tree
-		
-		for sms in parser.sections():
-			n = sm_name(sms)
-			p = parser.get_value(sms, 'path')
-			u = parser.get_value(sms, 'url')
-			b = cls.k_head_default
-			if parser.has_option(sms, cls.k_head_option):
-				b = parser.get_value(sms, cls.k_head_option)
-			# END handle optional information
-			
-			# get the binsha
-			index = repo.index
-			try:
-				sm = rt[p]
-			except KeyError:
-				# try the index, maybe it was just added
-				try:
-					entry = index.entries[index.entry_key(p, 0)]
-					sm = Submodule(repo, entry.binsha, entry.mode, entry.path)
-				except KeyError:
-					raise InvalidGitRepositoryError("Gitmodule path %r did not exist in revision of parent commit %s" % (p, parent_commit))
-				# END handle keyerror
-			# END handle critical error
-			
-			# fill in remaining info - saves time as it doesn't have to be parsed again
-			sm._name = n
-			sm._parent_commit = pc
-			sm._branch_path = git.Head.to_full_path(b)
-			sm._url = u
-			
-			yield sm
-		# END for each section
-	
-	#} END iterable interface
->>>>>>> 56ae34ee
+    #} END iterable interface