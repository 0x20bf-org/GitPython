--- conflicted
+++ resolved
@@ -29,11 +29,8 @@
 -Tim Swast <swast _at_ google.com>
 -William Luc Ritchie
 -David Host <hostdm _at_ outlook.com>
-<<<<<<< HEAD
 -A. Jesse Jiryu Davis <jesse _at_ emptysquare.net>
 -Steven Whitman <ninloot _at_ gmail.com>
-=======
 -Stefan Stancu <stefan.stancu _at_ gmail.com>
->>>>>>> 096027bc
 
 Portions derived from other open source works and are clearly marked.